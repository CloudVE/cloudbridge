--- conflicted
+++ resolved
@@ -18,19 +18,6 @@
             version = ast.literal_eval(m.group(1))
             break
 
-<<<<<<< HEAD
-base_reqs = ['bunch>=1.0.1', 'six>=1.10.0', 'retrying>=1.3.3']
-openstack_reqs = ['requests<2.13.0',
-                  'Babel>=2.3.4,<2.4.0',
-                  'python-novaclient==7.0.0',
-                  'python-glanceclient>=2.5.0,<=2.6.0',
-                  'python-cinderclient>=1.9.0,<=2.0.1',
-                  'python-swiftclient>=3.2.0,<=3.3.0',
-                  'python-neutronclient>=6.0.0,<=6.1.0',
-                  'python-keystoneclient>=3.8.0,<=3.10.0']
-aws_reqs = ['boto>=2.38.0,<=2.46.1']
-full_reqs = base_reqs + aws_reqs + openstack_reqs
-=======
 REQS_BASE = [
     'bunch>=1.0.1',
     'six>=1.10.0',
@@ -55,7 +42,6 @@
     'python-keystoneclient>=3.13.0'
 ]
 REQS_FULL = REQS_BASE + REQS_AWS + REQS_AZURE + REQS_OPENSTACK
->>>>>>> bf33c727
 # httpretty is required with/for moto 1.0.0 or AWS tests fail
 REQS_DEV = ([
     'tox>=2.1.1',
