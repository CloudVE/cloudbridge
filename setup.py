"""
Package install information
"""

import ast
import os
import re

from setuptools import find_packages, setup

# Cannot use "from cloudbridge import get_version" because that would try to
# import the six package which may not be installed yet.
reg = re.compile(r'__version__\s*=\s*(.+)')
with open(os.path.join('cloudbridge', '__init__.py')) as f:
    for line in f:
        m = reg.match(line)
        if m:
            version = ast.literal_eval(m.group(1))
            break

REQS_BASE = [
    'bunch>=1.0.1',
    'six>=1.10.0',
    'retrying>=1.3.3',
    'oslo.i18n>=3.15.3'
]
REQS_AWS = ['boto3']
REQS_AZURE = ['msrest>=0.4.7',
              'msrestazure>=0.4.7',
              'azure-common>=1.1.5',
              'azure-mgmt-resource>=1.0.0rc1',
              'azure-mgmt-compute>=1.0.0rc1',
              'azure-mgmt-network>=1.0.0rc1',
              'azure-mgmt-storage>=1.0.0rc1',
              'azure-storage>=0.34.0',
              'pysftp>=0.2.9']
REQS_GCP = ['google-api-python-client']
REQS_OPENSTACK = [
    'openstacksdk',
    'python-novaclient>=7.0.0',
    'python-glanceclient>=2.5.0',
    'python-cinderclient>=1.9.0',
    'python-swiftclient>=3.2.0',
    'python-neutronclient>=6.0.0',
    'python-keystoneclient>=3.13.0',
    'requests>=2.14.2'
]
REQS_FULL = REQS_BASE + REQS_AWS + REQS_AZURE + REQS_GCP + REQS_OPENSTACK
# httpretty is required with/for moto 1.0.0 or AWS tests fail
REQS_DEV = ([
    'tox>=2.1.1',
<<<<<<< HEAD
    'moto>=1.1.11',
    'docutils>=0.14',
    'imagesize>=0.7.1',
    'jinja2>=2.9.6',
=======
    'nose',
    # 'moto>=1.1.11',  # until https://github.com/spulec/moto/issues/1396
>>>>>>> 879117a2
    'sphinx>=1.3.1',
    'pydevd',
    'flake8>=3.3.0',
    'flake8-import-order>=0.12'] + REQS_FULL
)

setup(
    name='cloudbridge',
    version=version,
    description='A simple layer of abstraction over multiple cloud providers.',
    author='Galaxy and GVL Projects',
    author_email='help@genome.edu.au',
    url='http://cloudbridge.cloudve.org/',
    install_requires=REQS_FULL,
    extras_require={
        ':python_version=="2.7"': ['py2-ipaddress'],
        ':python_version=="3"': ['py2-ipaddress'],
        'full': REQS_FULL,
        'dev': REQS_DEV
    },
    packages=find_packages(),
    license='MIT',
    classifiers=[
        'Development Status :: 4 - Beta',
        'Environment :: Console',
        'Intended Audience :: Developers',
        'Intended Audience :: System Administrators',
        'License :: OSI Approved :: MIT License',
        'Operating System :: OS Independent',
        'Programming Language :: Python',
        'Topic :: Software Development :: Libraries :: Python Modules',
        'Programming Language :: Python :: 2.7',
        'Programming Language :: Python :: 3',
        'Programming Language :: Python :: 3.4',
        'Programming Language :: Python :: 3.5',
        'Programming Language :: Python :: 3.6',
        'Programming Language :: Python :: Implementation :: CPython',
        'Programming Language :: Python :: Implementation :: PyPy'],
    test_suite="test"
)<|MERGE_RESOLUTION|>--- conflicted
+++ resolved
@@ -42,22 +42,17 @@
     'python-cinderclient>=1.9.0',
     'python-swiftclient>=3.2.0',
     'python-neutronclient>=6.0.0',
-    'python-keystoneclient>=3.13.0',
-    'requests>=2.14.2'
+    'python-keystoneclient>=3.13.0'
 ]
 REQS_FULL = REQS_BASE + REQS_AWS + REQS_AZURE + REQS_GCP + REQS_OPENSTACK
 # httpretty is required with/for moto 1.0.0 or AWS tests fail
 REQS_DEV = ([
     'tox>=2.1.1',
-<<<<<<< HEAD
-    'moto>=1.1.11',
+    'nose',
+    # 'moto>=1.1.11',  # until https://github.com/spulec/moto/issues/1396
     'docutils>=0.14',
     'imagesize>=0.7.1',
     'jinja2>=2.9.6',
-=======
-    'nose',
-    # 'moto>=1.1.11',  # until https://github.com/spulec/moto/issues/1396
->>>>>>> 879117a2
     'sphinx>=1.3.1',
     'pydevd',
     'flake8>=3.3.0',
