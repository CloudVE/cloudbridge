--- conflicted
+++ resolved
@@ -21,15 +21,9 @@
                   'python-neutronclient>=3.1.0',
                   'python-keystoneclient>=2.0.0']
 aws_reqs = ['boto>=2.38.0']
-<<<<<<< HEAD
-full_reqs = base_reqs + aws_reqs + openstack_reqs
-dev_reqs = (['tox>=2.1.1', 'moto>=0.4.20', 'sphinx>=1.3.1'] + full_reqs)
-=======
 gce_reqs = ['google-api-python-client>=1.4.2', "pycrypto"]
 full_reqs = base_reqs + aws_reqs + openstack_reqs + gce_reqs
-dev_reqs = (['httpretty>=0.8.10', 'tox>=2.1.1', 'moto>=0.4.18',
-             'sphinx>=1.3.1'] + full_reqs)
->>>>>>> 22f68b2d
+dev_reqs = (['tox>=2.1.1', 'moto>=0.4.18', 'sphinx>=1.3.1'] + full_reqs)
 
 setup(name='cloudbridge',
       version=version,
