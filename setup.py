--- conflicted
+++ resolved
@@ -18,23 +18,6 @@
             version = ast.literal_eval(m.group(1))
             break
 
-<<<<<<< HEAD
-base_reqs = ['bunch>=1.0.1', 'six>=1.10.0', 'retrying>=1.3.3']
-openstack_reqs = ['requests',
-                  'Babel',
-                  'python-novaclient==7.0.0',
-                  'python-glanceclient>=2.5.0,<=2.6.0',
-                  'python-cinderclient>=1.9.0,<=2.0.1',
-                  'python-swiftclient>=3.2.0,<=3.3.0',
-                  'python-neutronclient>=6.0.0,<=6.1.0',
-                  'python-keystoneclient>=3.8.0,<=3.10.0']
-aws_reqs = ['boto>=2.38.0,<=2.46.1']
-gce_reqs = ['google-api-python-client>=1.4.2', "cryptography>=1.4"]
-full_reqs = base_reqs + aws_reqs + openstack_reqs + gce_reqs
-# httpretty is required with/for moto 1.0.0 or AWS tests fail
-dev_reqs = (full_reqs + ['tox>=2.1.1', 'moto<1.0.0', 'sphinx>=1.3.1',
-            'flake8>=3.3.0', 'flake8-import-order>=0.12', 'httpretty==0.8.10'])
-=======
 REQS_BASE = [
     'bunch>=1.0.1',
     'six>=1.10.0',
@@ -59,7 +42,6 @@
     'flake8>=3.3.0',
     'flake8-import-order>=0.12'] + REQS_FULL
 )
->>>>>>> 089166f1
 
 setup(
     name='cloudbridge',
