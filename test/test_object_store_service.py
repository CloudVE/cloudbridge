import filecmp
import os
import tempfile
import uuid

from datetime import datetime
from io import BytesIO
from test import helpers
from test.helpers import ProviderTestBase
from test.helpers import standard_interface_tests as sit
from unittest import skip

from cloudbridge.cloud.factory import ProviderList
from cloudbridge.cloud.interfaces.exceptions import InvalidNameException
from cloudbridge.cloud.interfaces.provider import TestMockHelperMixin
from cloudbridge.cloud.interfaces.resources import Bucket
from cloudbridge.cloud.interfaces.resources import BucketObject

import requests


class CloudObjectStoreServiceTestCase(ProviderTestBase):

    @helpers.skipIfNoService(['object_store'])
    def test_crud_bucket(self):
        """
        Create a new bucket, check whether the expected values are set,
        and delete it.
        """
<<<<<<< HEAD
        name = "cbtestcreatebucket-{0}".format(uuid.uuid4().hex[:6])
        test_bucket = self.provider.object_store.create(name)
=======
        def create_bucket(name):
            return self.provider.object_store.create(name)

        def cleanup_bucket(bucket):
            bucket.delete()

        with self.assertRaises(InvalidNameException):
            # underscores are not allowed in bucket names
            create_bucket("cb_bucket")

        with self.assertRaises(InvalidNameException):
            # names of length less than 3 should raise an exception
            create_bucket("cb")

        with self.assertRaises(InvalidNameException):
            # names of length greater than 63 should raise an exception
            create_bucket("a" * 64)

        with self.assertRaises(InvalidNameException):
            # bucket name cannot be an IP address
            create_bucket("197.10.100.42")

        sit.check_crud(self, self.provider.object_store, Bucket,
                       "cb-crudbucket", create_bucket, cleanup_bucket,
                       skip_name_check=True)

    @helpers.skipIfNoService(['object_store'])
    def test_crud_bucket_object(self):
        test_bucket = None

        def create_bucket_obj(name):
            obj = test_bucket.create_object(name)
            # TODO: This is wrong. We shouldn't have to have a separate
            # call to upload some content before being able to delete
            # the content. Maybe the create_object method should accept
            # the file content as a parameter.
            obj.upload("dummy content")
            return obj

        def cleanup_bucket_obj(bucket_obj):
            bucket_obj.delete()

>>>>>>> fe67ae50
        with helpers.cleanup_action(lambda: test_bucket.delete()):
            name = "cb-crudbucketobj-{0}".format(uuid.uuid4())
            test_bucket = self.provider.object_store.create(name)

            sit.check_crud(self, test_bucket, BucketObject,
                           "cb_bucketobj", create_bucket_obj,
                           cleanup_bucket_obj, skip_name_check=True)

    @helpers.skipIfNoService(['object_store'])
    def test_crud_bucket_object_properties(self):
        """
        Create a new bucket, upload some contents into the bucket, and
        check whether list properly detects the new content.
        Delete everything afterwards.
        """
        name = "cbtestbucketobjs-{0}".format(uuid.uuid4().hex[:6])
        test_bucket = self.provider.object_store.create(name)

        # ensure that the bucket is empty
        objects = test_bucket.list()
        self.assertEqual([], objects)

        with helpers.cleanup_action(lambda: test_bucket.delete()):
            obj_name_prefix = "hello"
            obj_name = obj_name_prefix + "_world.txt"
            obj = test_bucket.create_object(obj_name)

            with helpers.cleanup_action(lambda: obj.delete()):
                # TODO: This is wrong. We shouldn't have to have a separate
                # call to upload some content before being able to delete
                # the content. Maybe the create_object method should accept
                # the file content as a parameter.
                obj.upload("dummy content")
                objs = test_bucket.list()

                self.assertTrue(
                    isinstance(objs[0].size, int),
                    "Object size property needs to be a int, not {0}".format(
                        type(objs[0].size)))
                self.assertTrue(
                    datetime.strptime(objs[0].last_modified[:23],
                                      "%Y-%m-%dT%H:%M:%S.%f"),
                    "Object's last_modified field format {0} not matching."
                    .format(objs[0].last_modified))

                # check iteration
                iter_objs = list(test_bucket)
                self.assertListEqual(iter_objs, objs)

                obj_too = test_bucket.get(obj_name)
                self.assertTrue(
                    isinstance(obj_too, BucketObject),
                    "Did not get object {0} of expected type.".format(obj_too))

                prefix_filtered_list = test_bucket.list(prefix=obj_name_prefix)
                self.assertTrue(
                    len(objs) == len(prefix_filtered_list) == 1,
                    'The number of objects returned by list function, '
                    'with and without a prefix, are expected to be equal, '
                    'but its detected otherwise.')

            sit.check_delete(self, test_bucket, obj)

    @helpers.skipIfNoService(['object_store'])
    def test_upload_download_bucket_content(self):
        name = "cbtestbucketobjs-{0}".format(uuid.uuid4().hex[:6])
        test_bucket = self.provider.object_store.create(name)

        with helpers.cleanup_action(lambda: test_bucket.delete()):
            obj_name = "hello_upload_download.txt"
            obj = test_bucket.create_object(obj_name)

            with helpers.cleanup_action(lambda: obj.delete()):
                content = b"Hello World. Here's some content."
                # TODO: Upload and download methods accept different parameter
                # types. Need to make this consistent - possibly provider
                # multiple methods like upload_from_file, from_stream etc.
                obj.upload(content)
                target_stream = BytesIO()
                obj.save_content(target_stream)
                self.assertEqual(target_stream.getvalue(), content)
                target_stream2 = BytesIO()
                for data in obj.iter_content():
                    target_stream2.write(data)
                self.assertEqual(target_stream2.getvalue(), content)

    @helpers.skipIfNoService(['object_store'])
    def test_generate_url(self):
<<<<<<< HEAD
        name = "cbtestbucketobjs-{0}".format(uuid.uuid4().hex[:6])
=======
        if self.provider.PROVIDER_ID == ProviderList.OPENSTACK:
            raise self.skipTest("Skip until OpenStack impl is provided")

        name = "cbtestbucketobjs-{0}".format(uuid.uuid4())
>>>>>>> fe67ae50
        test_bucket = self.provider.object_store.create(name)

        with helpers.cleanup_action(lambda: test_bucket.delete()):
            obj_name = "hello_upload_download.txt"
            obj = test_bucket.create_object(obj_name)

            with helpers.cleanup_action(lambda: obj.delete()):
                content = b"Hello World. Generate a url."
                obj.upload(content)
                target_stream = BytesIO()
                obj.save_content(target_stream)

                url = obj.generate_url(100)
                if isinstance(self.provider, TestMockHelperMixin):
                    raise self.skipTest(
                        "Skipping rest of test - mock providers can't"
                        " access generated url")
                self.assertEqual(requests.get(url).content, content)

    @helpers.skipIfNoService(['object_store'])
    def test_upload_download_bucket_content_from_file(self):
        name = "cbtestbucketobjs-{0}".format(uuid.uuid4().hex[:6])
        test_bucket = self.provider.object_store.create(name)

        with helpers.cleanup_action(lambda: test_bucket.delete()):
            obj_name = "hello_upload_download.txt"
            obj = test_bucket.create_object(obj_name)

            with helpers.cleanup_action(lambda: obj.delete()):
                test_file = os.path.join(
                    helpers.get_test_fixtures_folder(), 'logo.jpg')
                obj.upload_from_file(test_file)
                target_stream = BytesIO()
                obj.save_content(target_stream)
                with open(test_file, 'rb') as f:
                    self.assertEqual(target_stream.getvalue(), f.read())

    @skip("Skip unless you want to test swift objects bigger than 5 Gig")
    @helpers.skipIfNoService(['object_store'])
    def test_upload_download_bucket_content_with_large_file(self):
        """
        Creates a 6 Gig file in the temp directory, then uploads it to
        Swift. Once uploaded, then downloads to a new file in the temp
        directory and compares the two files to see if they match.
        """
        temp_dir = tempfile.gettempdir()
        file_name = '6GigTest.tmp'
        six_gig_file = os.path.join(temp_dir, file_name)
        with open(six_gig_file, "wb") as out:
            out.truncate(6 * 1024 * 1024 * 1024)  # 6 Gig...
        with helpers.cleanup_action(lambda: os.remove(six_gig_file)):
            download_file = "{0}/cbtestfile-{1}".format(temp_dir, file_name)
            bucket_name = "cbtestbucketlargeobjs-{0}".format(uuid.uuid4())
            test_bucket = self.provider.object_store.create(bucket_name)
            with helpers.cleanup_action(lambda: test_bucket.delete()):
                test_obj = test_bucket.create_object(file_name)
                with helpers.cleanup_action(lambda: test_obj.delete()):
                    file_uploaded = test_obj.upload_from_file(six_gig_file)
                    self.assertTrue(file_uploaded, "Could not upload object?")
                    with helpers.cleanup_action(
                            lambda: os.remove(download_file)):
                        with open(download_file, 'wb') as f:
                            test_obj.save_content(f)
                            self.assertTrue(
                                filecmp.cmp(six_gig_file, download_file),
                                "Uploaded file != downloaded")<|MERGE_RESOLUTION|>--- conflicted
+++ resolved
@@ -27,10 +27,6 @@
         Create a new bucket, check whether the expected values are set,
         and delete it.
         """
-<<<<<<< HEAD
-        name = "cbtestcreatebucket-{0}".format(uuid.uuid4().hex[:6])
-        test_bucket = self.provider.object_store.create(name)
-=======
         def create_bucket(name):
             return self.provider.object_store.create(name)
 
@@ -73,7 +69,6 @@
         def cleanup_bucket_obj(bucket_obj):
             bucket_obj.delete()
 
->>>>>>> fe67ae50
         with helpers.cleanup_action(lambda: test_bucket.delete()):
             name = "cb-crudbucketobj-{0}".format(uuid.uuid4())
             test_bucket = self.provider.object_store.create(name)
@@ -89,7 +84,7 @@
         check whether list properly detects the new content.
         Delete everything afterwards.
         """
-        name = "cbtestbucketobjs-{0}".format(uuid.uuid4().hex[:6])
+        name = "cbtestbucketobjs-{0}".format(uuid.uuid4())
         test_bucket = self.provider.object_store.create(name)
 
         # ensure that the bucket is empty
@@ -139,7 +134,7 @@
 
     @helpers.skipIfNoService(['object_store'])
     def test_upload_download_bucket_content(self):
-        name = "cbtestbucketobjs-{0}".format(uuid.uuid4().hex[:6])
+        name = "cbtestbucketobjs-{0}".format(uuid.uuid4())
         test_bucket = self.provider.object_store.create(name)
 
         with helpers.cleanup_action(lambda: test_bucket.delete()):
@@ -162,14 +157,10 @@
 
     @helpers.skipIfNoService(['object_store'])
     def test_generate_url(self):
-<<<<<<< HEAD
-        name = "cbtestbucketobjs-{0}".format(uuid.uuid4().hex[:6])
-=======
         if self.provider.PROVIDER_ID == ProviderList.OPENSTACK:
             raise self.skipTest("Skip until OpenStack impl is provided")
 
         name = "cbtestbucketobjs-{0}".format(uuid.uuid4())
->>>>>>> fe67ae50
         test_bucket = self.provider.object_store.create(name)
 
         with helpers.cleanup_action(lambda: test_bucket.delete()):
@@ -191,7 +182,7 @@
 
     @helpers.skipIfNoService(['object_store'])
     def test_upload_download_bucket_content_from_file(self):
-        name = "cbtestbucketobjs-{0}".format(uuid.uuid4().hex[:6])
+        name = "cbtestbucketobjs-{0}".format(uuid.uuid4())
         test_bucket = self.provider.object_store.create(name)
 
         with helpers.cleanup_action(lambda: test_bucket.delete()):
