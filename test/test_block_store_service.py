import time
import uuid

from test import helpers
from test.helpers import ProviderTestBase
from test.helpers import standard_interface_tests as sit

from cloudbridge.cloud.factory import ProviderList
from cloudbridge.cloud.interfaces import SnapshotState
from cloudbridge.cloud.interfaces import VolumeState
from cloudbridge.cloud.interfaces.provider import TestMockHelperMixin
from cloudbridge.cloud.interfaces.resources import AttachmentInfo
from cloudbridge.cloud.interfaces.resources import Snapshot
from cloudbridge.cloud.interfaces.resources import Volume

import six


class CloudBlockStoreServiceTestCase(ProviderTestBase):

    @helpers.skipIfNoService(['block_store.volumes'])
    def test_crud_volume(self):
        """
        Create a new volume, check whether the expected values are set,
        and delete it
        """
<<<<<<< HEAD
        name = "CBUnitTestCreateVol-{0}".format(uuid.uuid4().hex[:6])
        test_vol = self.provider.block_store.volumes.create(
            name,
            1,
            helpers.get_provider_test_data(self.provider, "placement"))
=======
        def create_vol(name):
            return self.provider.block_store.volumes.create(
                name,
                1,
                helpers.get_provider_test_data(self.provider, "placement"))
>>>>>>> fe67ae50

        def cleanup_vol(vol):
            vol.delete()
            vol.wait_for([VolumeState.DELETED, VolumeState.UNKNOWN],
                         terminal_states=[VolumeState.ERROR])

        sit.check_crud(self, self.provider.block_store.volumes, Volume,
                       "cb_createvol", create_vol, cleanup_vol)

    @helpers.skipIfNoService(['block_store.volumes'])
    def test_attach_detach_volume(self):
        """
        Create a new volume, and attempt to attach it to an instance
        """
<<<<<<< HEAD
        instance_name = "CBVolOps-{0}-{1}".format(
            self.provider.name,
            uuid.uuid4().hex[:6])
=======
        name = "cb_attachvol-{0}".format(helpers.get_uuid())
>>>>>>> fe67ae50
        # Declare these variables and late binding will allow
        # the cleanup method access to the most current values
        net = None
        test_instance = None
        with helpers.cleanup_action(lambda: helpers.cleanup_test_resources(
                test_instance, net)):
            net, subnet = helpers.create_test_network(
                self.provider, name)
            test_instance = helpers.get_test_instance(
<<<<<<< HEAD
                self.provider, instance_name, subnet=subnet)
            name = "CBUnitTestAttachVol-{0}".format(uuid.uuid4().hex[:6])
=======
                self.provider, name, subnet=subnet)

>>>>>>> fe67ae50
            test_vol = self.provider.block_store.volumes.create(
                name, 1, test_instance.zone_id)
            with helpers.cleanup_action(lambda: test_vol.delete()):
                test_vol.wait_till_ready()
                test_vol.attach(test_instance, '/dev/sda2')
                test_vol.wait_for(
                    [VolumeState.IN_USE],
                    terminal_states=[VolumeState.ERROR, VolumeState.DELETED])
                test_vol.detach()
                test_vol.wait_for(
                    [VolumeState.AVAILABLE],
                    terminal_states=[VolumeState.ERROR, VolumeState.DELETED])

    @helpers.skipIfNoService(['block_store.volumes'])
    def test_volume_properties(self):
        """
        Test volume properties
        """
<<<<<<< HEAD
        instance_name = "CBVolProps-{0}-{1}".format(
            self.provider.name,
            uuid.uuid4().hex[:6])
=======
        name = "cb_volprops-{0}".format(helpers.get_uuid())
>>>>>>> fe67ae50
        vol_desc = 'newvoldesc1'
        # Declare these variables and late binding will allow
        # the cleanup method access to the most current values
        test_instance = None
        net = None
        with helpers.cleanup_action(lambda: helpers.cleanup_test_resources(
                test_instance, net)):
            net, subnet = helpers.create_test_network(
                self.provider, name)
            test_instance = helpers.get_test_instance(
                self.provider, name, subnet=subnet)

<<<<<<< HEAD
            name = "CBUnitTestVolProps-{0}".format(uuid.uuid4().hex[:6])
=======
>>>>>>> fe67ae50
            test_vol = self.provider.block_store.volumes.create(
                name, 1, test_instance.zone_id, description=vol_desc)
            with helpers.cleanup_action(lambda: test_vol.delete()):
                test_vol.wait_till_ready()
                self.assertTrue(
                    isinstance(test_vol.size, six.integer_types) and
                    test_vol.size >= 0,
                    "Volume.size must be a positive number, but got %s"
                    % test_vol.size)
                self.assertTrue(
                    test_vol.description is None or
                    isinstance(test_vol.description, six.string_types),
                    "Volume.description must be None or a string. Got: %s"
                    % test_vol.description)
                self.assertIsNone(test_vol.source)
                self.assertIsNone(test_vol.source)
                self.assertIsNotNone(test_vol.create_time)
                self.assertIsNotNone(test_vol.zone_id)
                self.assertIsNone(test_vol.attachments)
                test_vol.attach(test_instance, '/dev/sda2')
                test_vol.wait_for(
                    [VolumeState.IN_USE],
                    terminal_states=[VolumeState.ERROR, VolumeState.DELETED])
                self.assertIsNotNone(test_vol.attachments)
                self.assertIsInstance(test_vol.attachments, AttachmentInfo)
                self.assertEqual(test_vol.attachments.volume, test_vol)
                self.assertEqual(test_vol.attachments.instance_id,
                                 test_instance.id)
                # TODO: Device name mapping feature not available in azure. For now, returning None.  # noqa
                if not self.provider.PROVIDER_ID == 'azure':
                    self.assertEqual(test_vol.attachments.device,
                                     "/dev/sda2")
                test_vol.detach()
                test_vol.name = 'newvolname1'
                test_vol.wait_for(
                    [VolumeState.AVAILABLE],
                    terminal_states=[VolumeState.ERROR, VolumeState.DELETED])
                self.assertEqual(test_vol.name, 'newvolname1')
                self.assertEqual(test_vol.description, vol_desc)
                self.assertIsNone(test_vol.attachments)
                test_vol.wait_for(
                    [VolumeState.AVAILABLE],
                    terminal_states=[VolumeState.ERROR, VolumeState.DELETED])

    @helpers.skipIfNoService(['block_store.snapshots'])
    def test_crud_snapshot(self):
        """
        Create a new volume, create a snapshot of the volume, and check
        whether list_snapshots properly detects the new snapshot.
        Delete everything afterwards.
        """
<<<<<<< HEAD
        name = "CBUnitTestCreateSnap-{0}".format(uuid.uuid4().hex[:6])
=======
        name = "cb_crudsnap-{0}".format(helpers.get_uuid())
>>>>>>> fe67ae50
        test_vol = self.provider.block_store.volumes.create(
            name,
            1,
            helpers.get_provider_test_data(self.provider, "placement"))
        with helpers.cleanup_action(lambda: test_vol.delete()):
            test_vol.wait_till_ready()

            def create_snap(name):
                return test_vol.create_snapshot(name=name,
                                                description=name)

            def cleanup_snap(snap):
                snap.delete()
                snap.wait_for(
                    [SnapshotState.UNKNOWN],
                    terminal_states=[SnapshotState.ERROR])

            sit.check_crud(self, self.provider.block_store.snapshots, Snapshot,
                           "cb_snap", create_snap, cleanup_snap)

            # Test creation of a snap via SnapshotService
            def create_snap2(name):
                return self.provider.block_store.snapshots.create(
                    name=name, volume=test_vol, description=name)

            if (self.provider.PROVIDER_ID == ProviderList.AWS and
                    not isinstance(self.provider, TestMockHelperMixin)):
                time.sleep(15)  # Or get SnapshotCreationPerVolumeRateExceeded
            sit.check_crud(self, self.provider.block_store.snapshots, Snapshot,
                           "cb_snaptwo", create_snap2, cleanup_snap)

    @helpers.skipIfNoService(['block_store.snapshots'])
    def test_snapshot_properties(self):
        """
        Test snapshot properties
        """
<<<<<<< HEAD
        name = "CBTestSnapProp-{0}".format(uuid.uuid4().hex[:6])
=======
        name = "cb_snapprop-{0}".format(uuid.uuid4())
>>>>>>> fe67ae50
        test_vol = self.provider.block_store.volumes.create(
            name,
            1,
            helpers.get_provider_test_data(self.provider, "placement"))
        with helpers.cleanup_action(lambda: test_vol.delete()):
            test_vol.wait_till_ready()
            snap_name = "cb_snap-{0}".format(name)
            test_snap = test_vol.create_snapshot(name=snap_name,
                                                 description=snap_name)

            def cleanup_snap(snap):
                snap.delete()
                snap.wait_for(
                    [SnapshotState.UNKNOWN],
                    terminal_states=[SnapshotState.ERROR])

            with helpers.cleanup_action(lambda: cleanup_snap(test_snap)):
                test_snap.wait_till_ready()
                self.assertTrue(isinstance(test_vol.size, six.integer_types))
                self.assertEqual(
                    test_snap.size, test_vol.size,
                    "Snapshot.size must match original volume's size: %s"
                    " but is: %s" % (test_vol.size, test_snap.size))
                self.assertTrue(
                    test_vol.description is None or
                    isinstance(test_vol.description, six.string_types),
                    "Snapshot.description must be None or a string. Got: %s"
                    % test_vol.description)
                self.assertEqual(test_vol.id, test_snap.volume_id)
                self.assertIsNotNone(test_vol.create_time)
                test_snap.name = 'snapnewname1'
                test_snap.description = 'snapnewdescription1'
                test_snap.refresh()
                self.assertEqual(test_snap.name, 'snapnewname1')
                self.assertEqual(test_snap.description, 'snapnewdescription1')

                # Test volume creation from a snapshot (via VolumeService)
                sv_name = "cb_snapvol_{0}".format(test_snap.name)
                snap_vol = self.provider.block_store.volumes.create(
                    sv_name,
                    1,
                    helpers.get_provider_test_data(self.provider, "placement"),
                    snapshot=test_snap)
                with helpers.cleanup_action(lambda: snap_vol.delete()):
                    snap_vol.wait_till_ready()

                # Test volume creation from a snapshot (via Snapshot)
                snap_vol2 = test_snap.create_volume(
                    helpers.get_provider_test_data(self.provider, "placement"))
                with helpers.cleanup_action(lambda: snap_vol2.delete()):
                    snap_vol2.wait_till_ready()<|MERGE_RESOLUTION|>--- conflicted
+++ resolved
@@ -24,19 +24,11 @@
         Create a new volume, check whether the expected values are set,
         and delete it
         """
-<<<<<<< HEAD
-        name = "CBUnitTestCreateVol-{0}".format(uuid.uuid4().hex[:6])
-        test_vol = self.provider.block_store.volumes.create(
-            name,
-            1,
-            helpers.get_provider_test_data(self.provider, "placement"))
-=======
         def create_vol(name):
             return self.provider.block_store.volumes.create(
                 name,
                 1,
                 helpers.get_provider_test_data(self.provider, "placement"))
->>>>>>> fe67ae50
 
         def cleanup_vol(vol):
             vol.delete()
@@ -51,13 +43,7 @@
         """
         Create a new volume, and attempt to attach it to an instance
         """
-<<<<<<< HEAD
-        instance_name = "CBVolOps-{0}-{1}".format(
-            self.provider.name,
-            uuid.uuid4().hex[:6])
-=======
         name = "cb_attachvol-{0}".format(helpers.get_uuid())
->>>>>>> fe67ae50
         # Declare these variables and late binding will allow
         # the cleanup method access to the most current values
         net = None
@@ -67,13 +53,8 @@
             net, subnet = helpers.create_test_network(
                 self.provider, name)
             test_instance = helpers.get_test_instance(
-<<<<<<< HEAD
-                self.provider, instance_name, subnet=subnet)
-            name = "CBUnitTestAttachVol-{0}".format(uuid.uuid4().hex[:6])
-=======
                 self.provider, name, subnet=subnet)
 
->>>>>>> fe67ae50
             test_vol = self.provider.block_store.volumes.create(
                 name, 1, test_instance.zone_id)
             with helpers.cleanup_action(lambda: test_vol.delete()):
@@ -92,13 +73,7 @@
         """
         Test volume properties
         """
-<<<<<<< HEAD
-        instance_name = "CBVolProps-{0}-{1}".format(
-            self.provider.name,
-            uuid.uuid4().hex[:6])
-=======
         name = "cb_volprops-{0}".format(helpers.get_uuid())
->>>>>>> fe67ae50
         vol_desc = 'newvoldesc1'
         # Declare these variables and late binding will allow
         # the cleanup method access to the most current values
@@ -111,10 +86,6 @@
             test_instance = helpers.get_test_instance(
                 self.provider, name, subnet=subnet)
 
-<<<<<<< HEAD
-            name = "CBUnitTestVolProps-{0}".format(uuid.uuid4().hex[:6])
-=======
->>>>>>> fe67ae50
             test_vol = self.provider.block_store.volumes.create(
                 name, 1, test_instance.zone_id, description=vol_desc)
             with helpers.cleanup_action(lambda: test_vol.delete()):
@@ -143,10 +114,8 @@
                 self.assertEqual(test_vol.attachments.volume, test_vol)
                 self.assertEqual(test_vol.attachments.instance_id,
                                  test_instance.id)
-                # TODO: Device name mapping feature not available in azure. For now, returning None.  # noqa
-                if not self.provider.PROVIDER_ID == 'azure':
-                    self.assertEqual(test_vol.attachments.device,
-                                     "/dev/sda2")
+                self.assertEqual(test_vol.attachments.device,
+                                 "/dev/sda2")
                 test_vol.detach()
                 test_vol.name = 'newvolname1'
                 test_vol.wait_for(
@@ -166,11 +135,7 @@
         whether list_snapshots properly detects the new snapshot.
         Delete everything afterwards.
         """
-<<<<<<< HEAD
-        name = "CBUnitTestCreateSnap-{0}".format(uuid.uuid4().hex[:6])
-=======
         name = "cb_crudsnap-{0}".format(helpers.get_uuid())
->>>>>>> fe67ae50
         test_vol = self.provider.block_store.volumes.create(
             name,
             1,
@@ -207,11 +172,7 @@
         """
         Test snapshot properties
         """
-<<<<<<< HEAD
-        name = "CBTestSnapProp-{0}".format(uuid.uuid4().hex[:6])
-=======
         name = "cb_snapprop-{0}".format(uuid.uuid4())
->>>>>>> fe67ae50
         test_vol = self.provider.block_store.volumes.create(
             name,
             1,
