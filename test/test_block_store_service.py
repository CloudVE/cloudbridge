--- conflicted
+++ resolved
@@ -24,7 +24,6 @@
         Create a new volume, check whether the expected values are set,
         and delete it
         """
-
         def create_vol(name):
             return self.provider.block_store.volumes.create(
                 name,
@@ -162,13 +161,8 @@
                 return self.provider.block_store.snapshots.create(
                     name=name, volume=test_vol, description=name)
 
-<<<<<<< HEAD
-            if not isinstance(self.provider, TestMockHelperMixin) and \
-                            self.provider.PROVIDER_ID == ProviderList.AWS:
-=======
             if (self.provider.PROVIDER_ID == ProviderList.AWS and
                     not isinstance(self.provider, TestMockHelperMixin)):
->>>>>>> bf33c727
                 time.sleep(15)  # Or get SnapshotCreationPerVolumeRateExceeded
             sit.check_crud(self, self.provider.block_store.snapshots, Snapshot,
                            "cb_snaptwo", create_snap2, cleanup_snap)
