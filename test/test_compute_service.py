import ipaddress

from test import helpers
from test.helpers import ProviderTestBase
from test.helpers import standard_interface_tests as sit

from cloudbridge.cloud.factory import ProviderList
from cloudbridge.cloud.interfaces import InstanceState
from cloudbridge.cloud.interfaces import InvalidConfigurationException
from cloudbridge.cloud.interfaces.exceptions import WaitStateException
from cloudbridge.cloud.interfaces.resources import Instance
from cloudbridge.cloud.interfaces.resources import InstanceType
from cloudbridge.cloud.interfaces.resources import SnapshotState

import six


class CloudComputeServiceTestCase(ProviderTestBase):

    @helpers.skipIfNoService(['compute.instances', 'networking.networks'])
    def test_crud_instance(self):
<<<<<<< HEAD
        name = "CBInstCrud-{0}-{1}".format(
            self.provider.name,
            uuid.uuid4().hex[:6])
=======
        name = "cb_instcrud-{0}".format(helpers.get_uuid())
>>>>>>> fe67ae50
        # Declare these variables and late binding will allow
        # the cleanup method access to the most current values
        net = None
        subnet = None

        def create_inst(name):
            return helpers.get_test_instance(self.provider, name,
                                             subnet=subnet)

        def cleanup_inst(inst):
            inst.terminate()
            inst.wait_for([InstanceState.TERMINATED, InstanceState.UNKNOWN])

        def check_deleted(inst):
            deleted_inst = self.provider.compute.instances.get(
                inst.id)
            self.assertTrue(
                deleted_inst is None or deleted_inst.state in (
                    InstanceState.TERMINATED,
                    InstanceState.UNKNOWN),
                "Instance %s should have been deleted but still exists." %
                name)

        with helpers.cleanup_action(lambda: helpers.cleanup_test_resources(
                                               network=net)):
            net, subnet = helpers.create_test_network(self.provider, name)

            sit.check_crud(self, self.provider.compute.instances, Instance,
                           "cb_instcrud", create_inst, cleanup_inst,
                           custom_check_delete=check_deleted)

    def _is_valid_ip(self, address):
        try:
            ipaddress.ip_address(address)
        except ValueError:
            return False
        return True

    @helpers.skipIfNoService(['compute.instances', 'networking.networks',
                              'security.security_groups',
                              'security.key_pairs'])
    def test_instance_properties(self):
<<<<<<< HEAD
        name = "CBInstProps-{0}-{1}".format(
            self.provider.name,
            uuid.uuid4().hex[:6])
=======
        name = "cb_inst_props-{0}".format(helpers.get_uuid())
>>>>>>> fe67ae50

        # Declare these variables and late binding will allow
        # the cleanup method access to the most current values
        test_instance = None
        net = None
        sg = None
        kp = None
        with helpers.cleanup_action(lambda: helpers.cleanup_test_resources(
                test_instance, net, sg, kp)):
            net, subnet = helpers.create_test_network(self.provider, name)
            kp = self.provider.security.key_pairs.create(name=name)
            sg = self.provider.security.security_groups.create(
                name=name, description=name, network_id=net.id)
            test_instance = helpers.get_test_instance(self.provider,
                                                      name, key_pair=kp,
                                                      security_groups=[sg],
                                                      subnet=subnet)
            self.assertEqual(
                test_instance.name, name,
                "Instance name {0} is not equal to the expected name"
                " {1}".format(test_instance.name, name))
            image_id = helpers.get_provider_test_data(self.provider, "image")
            self.assertEqual(test_instance.image_id, image_id,
                             "Image id {0} is not equal to the expected id"
                             " {1}".format(test_instance.image_id, image_id))
            self.assertIsInstance(test_instance.zone_id,
                                  six.string_types)
            self.assertEqual(
                test_instance.image_id,
                helpers.get_provider_test_data(self.provider, "image"))
            self.assertIsInstance(test_instance.public_ips, list)
            self.assertIsInstance(test_instance.private_ips, list)
            self.assertEqual(
                test_instance.key_pair_name,
                kp.name)
            self.assertIsInstance(test_instance.security_groups, list)
            self.assertEqual(
                test_instance.security_groups[0],
                sg)
            self.assertIsInstance(test_instance.security_group_ids, list)
            self.assertEqual(
                test_instance.security_group_ids[0],
                sg.id)
            # Must have either a public or a private ip
            ip_private = test_instance.private_ips[0] \
                if test_instance.private_ips else None
            ip_address = test_instance.public_ips[0] \
                if test_instance.public_ips and test_instance.public_ips[0] \
                else ip_private
            self.assertIsNotNone(
                ip_address,
                "Instance must have either a public IP or a private IP")
            self.assertTrue(
                self._is_valid_ip(ip_address),
                "Instance must have a valid IP address")
            self.assertIsInstance(test_instance.instance_type_id,
                                  six.string_types)
            itype = self.provider.compute.instance_types.get(
                test_instance.instance_type_id)
            self.assertEqual(
                itype, test_instance.instance_type,
                "Instance type {0} does not match expected type {1}".format(
                    itype.name, test_instance.instance_type))
            self.assertIsInstance(itype, InstanceType)
            expected_type = helpers.get_provider_test_data(self.provider,
                                                           'instance_type')
            self.assertEqual(
                itype.name, expected_type,
                "Instance type {0} does not match expected type {1}".format(
                    itype.name, expected_type))
            find_zone = [zone for zone in
                         self.provider.compute.regions.current.zones
                         if zone.id == test_instance.zone_id]
            self.assertEqual(len(find_zone), 1,
                             "Instance's placement zone could not be "
                             " found in zones list")

    @helpers.skipIfNoService(['compute.instances', 'compute.images',
                              'compute.instance_types'])
    def test_block_device_mapping_launch_config(self):
        lc = self.provider.compute.instances.create_launch_config()

        # specifying an invalid size should raise
        # an exception
        with self.assertRaises(InvalidConfigurationException):
            lc.add_volume_device(size=-1)

        # Attempting to add a blank volume without specifying a size
        # should raise an exception
        with self.assertRaises(InvalidConfigurationException):
            lc.add_volume_device(source=None)

        # block_devices should be empty so far
        self.assertListEqual(
            lc.block_devices, [], "No block devices should have been"
            " added to mappings list since the configuration was"
            " invalid")

        # Add a new volume
        lc.add_volume_device(size=1, delete_on_terminate=True)

        # Override root volume size
        image_id = helpers.get_provider_test_data(self.provider, "image")
        img = self.provider.compute.images.get(image_id)
        # The size should be greater then the ami size
        # and therefore, img.min_disk is used.
        lc.add_volume_device(
            is_root=True,
            source=img,
            size=img.min_disk if img and img.min_disk else 30,
            delete_on_terminate=True)

        # Attempting to add more than one root volume should raise an
        # exception.
        with self.assertRaises(InvalidConfigurationException):
            lc.add_volume_device(size=1, is_root=True)

        # Attempting to add an incorrect source should raise an exception
        with self.assertRaises(InvalidConfigurationException):
            lc.add_volume_device(
                source="invalid_source",
                delete_on_terminate=True)

        # Add all available ephemeral devices
        instance_type_name = helpers.get_provider_test_data(
            self.provider,
            "instance_type")
        inst_type = self.provider.compute.instance_types.find(
            name=instance_type_name)[0]
        for _ in range(inst_type.num_ephemeral_disks):
            lc.add_ephemeral_device()

        # block_devices should be populated
        self.assertTrue(
            len(lc.block_devices) == 2 + inst_type.num_ephemeral_disks,
            "Expected %d total block devices bit found %d" %
            (2 + inst_type.num_ephemeral_disks, len(lc.block_devices)))

    @helpers.skipIfNoService(['compute.instances', 'compute.images',
                              'compute.instance_types', 'block_store.volumes'])
    def test_block_device_mapping_attachments(self):
<<<<<<< HEAD
        name = "CBInstBlkAttch-{0}-{1}".format(
            self.provider.name,
            uuid.uuid4().hex[:6])

        # Comment out BDM tests because OpenStack is not stable enough yet
        if True:
            if True:

                # test_vol = self.provider.block_store.volumes.create(
                #    name,
                #    1,
                #    helpers.get_provider_test_data(self.provider,
                #                                   "placement"))
                # with helpers.cleanup_action(lambda: test_vol.delete()):
                #    test_vol.wait_till_ready()
                #    test_snap = test_vol.create_snapshot(name=name,
                #                                         description=name)
                #
                #    def cleanup_snap(snap):
                #        snap.delete()
                #        snap.wait_for(
                #            [SnapshotState.UNKNOWN],
                #            terminal_states=[SnapshotState.ERROR])
                #
                #    with helpers.cleanup_action(lambda:
                #                                cleanup_snap(test_snap)):
                #         test_snap.wait_till_ready()
=======
        name = "cb_blkattch-{0}".format(helpers.get_uuid())

        if self.provider.PROVIDER_ID == ProviderList.OPENSTACK:
            raise self.skipTest("Not running BDM tests because OpenStack is"
                                " not stable enough yet")

        test_vol = self.provider.block_store.volumes.create(
           name,
           1,
           helpers.get_provider_test_data(self.provider,
                                          "placement"))
        with helpers.cleanup_action(lambda: test_vol.delete()):
            test_vol.wait_till_ready()
            test_snap = test_vol.create_snapshot(name=name,
                                                 description=name)

            def cleanup_snap(snap):
                snap.delete()
                snap.wait_for([SnapshotState.UNKNOWN],
                              terminal_states=[SnapshotState.ERROR])

            with helpers.cleanup_action(lambda:
                                        cleanup_snap(test_snap)):
                test_snap.wait_till_ready()
>>>>>>> fe67ae50

                lc = self.provider.compute.instances.create_launch_config()

                # Add a new blank volume
                lc.add_volume_device(size=1, delete_on_terminate=True)

                # Attach an existing volume
                lc.add_volume_device(size=1, source=test_vol,
                                     delete_on_terminate=True)

                # Add a new volume based on a snapshot
                lc.add_volume_device(size=1, source=test_snap,
                                     delete_on_terminate=True)

                # Override root volume size
                image_id = helpers.get_provider_test_data(
                    self.provider,
                    "image")
                img = self.provider.compute.images.get(image_id)
                # The size should be greater then the ami size
                # and therefore, img.min_disk is used.
                lc.add_volume_device(
                    is_root=True,
                    source=img,
                    size=img.min_disk if img and img.min_disk else 30,
                    delete_on_terminate=True)

                # Add all available ephemeral devices
                instance_type_name = helpers.get_provider_test_data(
                    self.provider,
                    "instance_type")
                inst_type = self.provider.compute.instance_types.find(
                    name=instance_type_name)[0]
                for _ in range(inst_type.num_ephemeral_disks):
                    lc.add_ephemeral_device()

                net, subnet = helpers.create_test_network(self.provider, name)

                with helpers.cleanup_action(lambda:
                                            helpers.delete_test_network(net)):

                    inst = helpers.create_test_instance(
                        self.provider,
                        name,
                        subnet=subnet,
                        zone=helpers.get_provider_test_data(self.provider,
                                                            'placement'),
                        launch_config=lc)

                    with helpers.cleanup_action(lambda:
                                                helpers.delete_test_instance(
                                                    inst)):
                        try:
                            inst.wait_till_ready()
                        except WaitStateException as e:
                            self.fail("The block device mapped launch did not "
                                      " complete successfully: %s" % e)
                        # TODO: Check instance attachments and make sure they
                        # correspond to requested mappings

    @helpers.skipIfNoService(['compute.instances', 'networking.networks',
                              'security.security_groups'])
    def test_instance_methods(self):
<<<<<<< HEAD
        name = "CBInstProps-{0}-{1}".format(
            self.provider.name,
            uuid.uuid4().hex[:6])
=======
        name = "cb_instmethods-{0}".format(helpers.get_uuid())
>>>>>>> fe67ae50

        # Declare these variables and late binding will allow
        # the cleanup method access to the most current values
        test_inst = None
        net = None
        sg = None
        with helpers.cleanup_action(lambda: helpers.cleanup_test_resources(
                test_inst, net, sg)):
            net, subnet = helpers.create_test_network(self.provider, name)
            test_inst = helpers.get_test_instance(self.provider, name,
                                                  subnet=subnet)
            sg = self.provider.security.security_groups.create(
                name=name, description=name, network_id=net.id)

            # Check adding a security group to a running instance
            test_inst.add_security_group(sg)
            test_inst.refresh()
            self.assertTrue(
                sg in test_inst.security_groups, "Expected security group '%s'"
                " to be among instance security_groups: [%s]" %
                (sg, test_inst.security_groups))

            # Check removing a security group from a running instance
            test_inst.remove_security_group(sg)
            test_inst.refresh()
            self.assertTrue(
                sg not in test_inst.security_groups, "Expected security group"
                " '%s' to be removed from instance security_groups: [%s]" %
                (sg, test_inst.security_groups))

            # check floating ips
            router = self.provider.networking.routers.create(name, net)
            gateway = None

            def cleanup_router(router, gateway):
                with helpers.cleanup_action(lambda: router.delete()):
                    with helpers.cleanup_action(lambda: gateway.delete()):
                        router.detach_subnet(subnet)
                        router.detach_gateway(gateway)

            with helpers.cleanup_action(lambda: cleanup_router(router,
                                                               gateway)):
                router.attach_subnet(subnet)
                gateway = (self.provider.networking.gateways
                           .get_or_create_inet_gateway(name))
                router.attach_gateway(gateway)
                # check whether adding an elastic ip works
                fip = (self.provider.networking.networks
                       .create_floating_ip())
                with helpers.cleanup_action(lambda: fip.delete()):
                    with helpers.cleanup_action(
                            lambda: test_inst.remove_floating_ip(
                                fip.public_ip)):
                        test_inst.add_floating_ip(fip.public_ip)
                        test_inst.refresh()
                        # On Devstack, FloatingIP is listed under private_ips.
                        self.assertIn(fip.public_ip, test_inst.public_ips +
                                      test_inst.private_ips)
                    test_inst.refresh()
                    self.assertNotIn(
                        fip.public_ip,
                        test_inst.public_ips + test_inst.private_ips)<|MERGE_RESOLUTION|>--- conflicted
+++ resolved
@@ -19,13 +19,7 @@
 
     @helpers.skipIfNoService(['compute.instances', 'networking.networks'])
     def test_crud_instance(self):
-<<<<<<< HEAD
-        name = "CBInstCrud-{0}-{1}".format(
-            self.provider.name,
-            uuid.uuid4().hex[:6])
-=======
         name = "cb_instcrud-{0}".format(helpers.get_uuid())
->>>>>>> fe67ae50
         # Declare these variables and late binding will allow
         # the cleanup method access to the most current values
         net = None
@@ -68,13 +62,7 @@
                               'security.security_groups',
                               'security.key_pairs'])
     def test_instance_properties(self):
-<<<<<<< HEAD
-        name = "CBInstProps-{0}-{1}".format(
-            self.provider.name,
-            uuid.uuid4().hex[:6])
-=======
         name = "cb_inst_props-{0}".format(helpers.get_uuid())
->>>>>>> fe67ae50
 
         # Declare these variables and late binding will allow
         # the cleanup method access to the most current values
@@ -216,35 +204,6 @@
     @helpers.skipIfNoService(['compute.instances', 'compute.images',
                               'compute.instance_types', 'block_store.volumes'])
     def test_block_device_mapping_attachments(self):
-<<<<<<< HEAD
-        name = "CBInstBlkAttch-{0}-{1}".format(
-            self.provider.name,
-            uuid.uuid4().hex[:6])
-
-        # Comment out BDM tests because OpenStack is not stable enough yet
-        if True:
-            if True:
-
-                # test_vol = self.provider.block_store.volumes.create(
-                #    name,
-                #    1,
-                #    helpers.get_provider_test_data(self.provider,
-                #                                   "placement"))
-                # with helpers.cleanup_action(lambda: test_vol.delete()):
-                #    test_vol.wait_till_ready()
-                #    test_snap = test_vol.create_snapshot(name=name,
-                #                                         description=name)
-                #
-                #    def cleanup_snap(snap):
-                #        snap.delete()
-                #        snap.wait_for(
-                #            [SnapshotState.UNKNOWN],
-                #            terminal_states=[SnapshotState.ERROR])
-                #
-                #    with helpers.cleanup_action(lambda:
-                #                                cleanup_snap(test_snap)):
-                #         test_snap.wait_till_ready()
-=======
         name = "cb_blkattch-{0}".format(helpers.get_uuid())
 
         if self.provider.PROVIDER_ID == ProviderList.OPENSTACK:
@@ -269,7 +228,6 @@
             with helpers.cleanup_action(lambda:
                                         cleanup_snap(test_snap)):
                 test_snap.wait_till_ready()
->>>>>>> fe67ae50
 
                 lc = self.provider.compute.instances.create_launch_config()
 
@@ -315,8 +273,6 @@
                         self.provider,
                         name,
                         subnet=subnet,
-                        zone=helpers.get_provider_test_data(self.provider,
-                                                            'placement'),
                         launch_config=lc)
 
                     with helpers.cleanup_action(lambda:
@@ -333,13 +289,7 @@
     @helpers.skipIfNoService(['compute.instances', 'networking.networks',
                               'security.security_groups'])
     def test_instance_methods(self):
-<<<<<<< HEAD
-        name = "CBInstProps-{0}-{1}".format(
-            self.provider.name,
-            uuid.uuid4().hex[:6])
-=======
         name = "cb_instmethods-{0}".format(helpers.get_uuid())
->>>>>>> fe67ae50
 
         # Declare these variables and late binding will allow
         # the cleanup method access to the most current values
