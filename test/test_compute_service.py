--- conflicted
+++ resolved
@@ -16,17 +16,9 @@
 
 
 class CloudComputeServiceTestCase(ProviderTestBase):
-<<<<<<< HEAD
-    @helpers.skipIfNoService(['compute.instances', 'network'])
-    def test_crud_instance(self):
-        name = "CBInstCrud-{0}-{1}".format(
-            self.provider.name,
-            uuid.uuid4().hex[:6])
-=======
     @helpers.skipIfNoService(['compute.instances', 'networking.networks'])
     def test_crud_instance(self):
         name = "cb_instcrud-{0}".format(helpers.get_uuid())
->>>>>>> 42db5cc1
         # Declare these variables and late binding will allow
         # the cleanup method access to the most current values
         inst = None
@@ -37,57 +29,8 @@
             inst = helpers.get_test_instance(self.provider, name,
                                              subnet=subnet)
 
-<<<<<<< HEAD
-            all_instances = self.provider.compute.instances.list()
-
-            list_instances = [i for i in all_instances if i.name == name]
-            self.assertTrue(
-                len(list_instances) == 1,
-                "List instances does not return the expected instance %s" %
-                name)
-
-            # check iteration
-            iter_instances = [i for i in self.provider.compute.instances
-                              if i.name == name]
-            self.assertTrue(
-                len(iter_instances) == 1,
-                "Iter instances does not return the expected instance %s" %
-                name)
-
-            # check find
-            find_instances = self.provider.compute.instances.find(name=name)
-            self.assertTrue(
-                len(find_instances) == 1,
-                "Find instances does not return the expected instance %s" %
-                name)
-
-            # check non-existent find
-            find_instances = self.provider.compute.instances.find(
-                name="non_existent")
-            self.assertTrue(
-                len(find_instances) == 0,
-                "Find() for a non-existent image returned %s" % find_instances)
-
-            get_inst = self.provider.compute.instances.get(
-                inst.id)
-            self.assertTrue(
-                list_instances[0] ==
-                get_inst == inst,
-                "Objects returned by list: {0} and get: {1} are not as "
-                " expected: {2}".format(list_instances[0].id,
-                                        get_inst.id,
-                                        inst.id))
-            self.assertTrue(
-                list_instances[0].name ==
-                get_inst.name == inst.name,
-                "Names returned by list: {0} and get: {1} are not as "
-                " expected: {2}".format(list_instances[0].name,
-                                        get_inst.name,
-                                        inst.name))
-=======
             sit.check_standard_behaviour(
                 self, self.provider.compute.instances, inst)
->>>>>>> 42db5cc1
         deleted_inst = self.provider.compute.instances.get(
             inst.id)
         self.assertTrue(
@@ -108,13 +51,7 @@
                               'security.security_groups',
                               'security.key_pairs'])
     def test_instance_properties(self):
-<<<<<<< HEAD
-        name = "CBInstProps-{0}-{1}".format(
-            self.provider.name,
-            uuid.uuid4().hex[:6])
-=======
         name = "cb_inst_props-{0}".format(helpers.get_uuid())
->>>>>>> 42db5cc1
 
         # Declare these variables and late binding will allow
         # the cleanup method access to the most current values
@@ -142,17 +79,6 @@
                              " {1}".format(test_instance.image_id, image_id))
             self.assertIsInstance(test_instance.zone_id,
                                   six.string_types)
-<<<<<<< HEAD
-            # FIXME: Moto is not returning the instance's placement zone
-            #             find_zone = [zone for zone in
-            #                          self.provider.compute.regions.current.zones
-            #                          if zone.id == test_instance.zone_id]
-            #             self.assertEqual(len(find_zone), 1,
-            #                              "Instance's placement"
-            #                              "zone could not be "
-            #                              " found in zones list")
-=======
->>>>>>> 42db5cc1
             self.assertEqual(
                 test_instance.image_id,
                 helpers.get_provider_test_data(self.provider, "image"))
@@ -225,8 +151,8 @@
         # block_devices should be empty so far
         self.assertListEqual(
             lc.block_devices, [], "No block devices should have been"
-                                  " added to mappings list since the "
-                                  "configuration was invalid")
+            " added to mappings list since the configuration was"
+            " invalid")
 
         # Add a new volume
         lc.add_volume_device(size=1, delete_on_terminate=True)
@@ -239,7 +165,7 @@
         lc.add_volume_device(
             is_root=True,
             source=img,
-            size=img.min_disk if img and img.min_disk else 30,
+            size=img.min_disk if img and img.min_disk else 2,
             delete_on_terminate=True)
 
         # Attempting to add more than one root volume should raise an
@@ -271,99 +197,6 @@
     @helpers.skipIfNoService(['compute.instances', 'compute.images',
                               'compute.instance_types', 'block_store.volumes'])
     def test_block_device_mapping_attachments(self):
-<<<<<<< HEAD
-        name = "CBInstBlkAttch-{0}-{1}".format(
-            self.provider.name,
-            uuid.uuid4().hex[:6])
-
-        # Comment out BDM tests because OpenStack is not stable enough yet
-        if True:
-            if True:
-
-                test_vol = self.provider.block_store.volumes.create(
-                    name,
-                    1,
-                    helpers.get_provider_test_data(self.provider,
-                                                   "placement"))
-                with helpers.cleanup_action(lambda: test_vol.delete()):
-                    test_vol.wait_till_ready()
-                    test_snap = test_vol.create_snapshot(name=name,
-                                                         description=name)
-
-                    def cleanup_snap(snap):
-                        snap.delete()
-                        snap.wait_for(
-                            [SnapshotState.UNKNOWN],
-                            terminal_states=[SnapshotState.ERROR])
-
-                    with helpers.cleanup_action(lambda:
-                                                cleanup_snap(test_snap)):
-                        test_snap.wait_till_ready()
-
-                        lc = self.provider.compute. \
-                            instances.create_launch_config()
-
-                        # Add a new blank volume
-                        lc.add_volume_device(size=1,
-                                             delete_on_terminate=True)
-
-                        # Attach an existing volume
-                        lc.add_volume_device(size=1, source=test_vol,
-                                             delete_on_terminate=True)
-
-                        # Add a new volume based on a snapshot
-                        lc.add_volume_device(size=1, source=test_snap,
-                                             delete_on_terminate=True)
-
-                        # Override root volume size
-                        image_id = helpers.get_provider_test_data(
-                            self.provider,
-                            "image")
-                        img = self.provider.compute.images.get(image_id)
-                        # The size should be greater then the ami size
-                        # and therefore, img.min_disk is used.
-                        lc.add_volume_device(
-                            is_root=True,
-                            source=img,
-                            size=img.min_disk
-                            if img and img.min_disk else 30,
-                            delete_on_terminate=True)
-
-                        # Add all available ephemeral devices
-                        instance_type_name = helpers.get_provider_test_data(
-                            self.provider,
-                            "instance_type")
-                        inst_type = self.provider.compute.instance_types.find(
-                            name=instance_type_name)[0]
-                        for _ in range(inst_type.num_ephemeral_disks):
-                            lc.add_ephemeral_device()
-
-                        net, subnet = helpers.\
-                            create_test_network(self.provider, name)
-
-                        with helpers.\
-                                cleanup_action(lambda: helpers.
-                                               delete_test_network(net)):
-
-                            inst = helpers.create_test_instance(
-                                self.provider,
-                                name,
-                                subnet=subnet,
-                                launch_config=lc)
-
-                            with helpers. \
-                                    cleanup_action(lambda: helpers.
-                                                   delete_test_instance(inst)):
-                                try:
-                                    inst.wait_till_ready()
-                                except WaitStateException as e:
-                                    self.fail("The block device "
-                                              "mapped launch did not "
-                                              " complete successfully: "
-                                              "%s" % e)
-                    # TODO: Check instance attachments and make sure they
-                    # correspond to requested mappings
-=======
         name = "cb_blkattch-{0}".format(helpers.get_uuid())
 
         if self.provider.PROVIDER_ID == ProviderList.OPENSTACK:
@@ -445,18 +278,11 @@
                                       " complete successfully: %s" % e)
                             # TODO: Check instance attachments and make sure they
                             # correspond to requested mappings
->>>>>>> 42db5cc1
 
     @helpers.skipIfNoService(['compute.instances', 'networking.networks',
                               'security.security_groups'])
     def test_instance_methods(self):
-<<<<<<< HEAD
-        name = "CBInstProps-{0}-{1}".format(
-            self.provider.name,
-            uuid.uuid4().hex[:6])
-=======
         name = "cb_instmethods-{0}".format(helpers.get_uuid())
->>>>>>> 42db5cc1
 
         # Declare these variables and late binding will allow
         # the cleanup method access to the most current values
@@ -475,68 +301,19 @@
             test_inst.add_security_group(sg)
             test_inst.refresh()
             self.assertTrue(
-<<<<<<< HEAD
-                sg in test_inst.security_groups,
-                "Expected security group '%s' to be "
-                "among instance security_groups: [%s]" %
-=======
                 sg in test_inst.security_groups, "Expected security group '%s'"
                                                  " to be among instance security_groups: [%s]" %
->>>>>>> 42db5cc1
                 (sg, test_inst.security_groups))
 
             # Check removing a security group from a running instance
             test_inst.remove_security_group(sg)
             test_inst.refresh()
             self.assertTrue(
-<<<<<<< HEAD
-                sg not in test_inst.security_groups,
-                "Expected security group '%s' to be removed "
-                "from instance security_groups: [%s]" %
-=======
                 sg not in test_inst.security_groups, "Expected security group"
                                                      " '%s' to be removed from instance security_groups: [%s]" %
->>>>>>> 42db5cc1
                 (sg, test_inst.security_groups))
+
             # check floating ips
-<<<<<<< HEAD
-            router = self.provider.network.create_router(name=name)
-
-            with helpers.cleanup_action(lambda: router.delete()):
-
-                # TODO: Cloud specific code, needs fixing
-                if self.provider.PROVIDER_ID == 'openstack':
-                    for n in self.provider.network.list():
-                        if n.external:
-                            external_net = n
-                            break
-                else:
-                    external_net = net
-                router.attach_network(external_net.id)
-                router.add_route(subnet.id)
-
-                def cleanup_router():
-                    router.remove_route(subnet.id)
-                    router.detach_network()
-
-                with helpers.cleanup_action(lambda: cleanup_router()):
-                    # check whether adding an elastic ip works
-                    fip = self.provider.network.create_floating_ip()
-                    with helpers.cleanup_action(lambda: fip.delete()):
-                        test_inst.add_floating_ip(fip.public_ip)
-                        test_inst.refresh()
-                        self.assertIn(fip.public_ip, test_inst.public_ips)
-
-                        if isinstance(self.provider, TestMockHelperMixin):
-                            # TODO: Moto bug does not refresh removed public ip  # noqa
-                            return
-
-                        # check whether removing an elastic ip works
-                        test_inst.remove_floating_ip(fip.public_ip)
-                        test_inst.refresh()
-                        self.assertNotIn(fip.public_ip,
-                                         test_inst.public_ips)
-=======
             router = self.provider.networking.routers.create(name, net)
             gateway = None
 
@@ -564,5 +341,4 @@
                     # check whether removing an elastic ip works
                     test_inst.remove_floating_ip(fip.public_ip)
                     test_inst.refresh()
-                    self.assertNotIn(fip.public_ip, test_inst.public_ips)
->>>>>>> 42db5cc1
+                    self.assertNotIn(fip.public_ip, test_inst.public_ips)