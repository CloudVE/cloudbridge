import ipaddress

from test import helpers
from test.helpers import ProviderTestBase
from test.helpers import standard_interface_tests as sit

from cloudbridge.cloud.factory import ProviderList
from cloudbridge.cloud.interfaces import InstanceState
from cloudbridge.cloud.interfaces import InvalidConfigurationException
from cloudbridge.cloud.interfaces.exceptions import WaitStateException
from cloudbridge.cloud.interfaces.resources import Instance
from cloudbridge.cloud.interfaces.resources import SnapshotState
from cloudbridge.cloud.interfaces.resources import VMType

import six


class CloudComputeServiceTestCase(ProviderTestBase):
    @helpers.skipIfNoService(['compute.instances', 'networking.networks'])
    def test_crud_instance(self):
        name = "cb_instcrud-{0}".format(helpers.get_uuid())
        # Declare these variables and late binding will allow
        # the cleanup method access to the most current values
        net = None
        subnet = None

        def create_inst(name):
            # Also test whether sending in an empty_dict for user_data
            # results in an automatic conversion to string.
            return helpers.get_test_instance(self.provider, name,
                                             subnet=subnet, user_data={})

        def cleanup_inst(inst):
            inst.delete()
            inst.wait_for([InstanceState.DELETED, InstanceState.UNKNOWN])

        def check_deleted(inst):
            deleted_inst = self.provider.compute.instances.get(
                inst.id)
            self.assertTrue(
                deleted_inst is None or deleted_inst.state in (
                    InstanceState.DELETED,
                    InstanceState.UNKNOWN),
                "Instance %s should have been deleted but still exists." %
                name)

        with helpers.cleanup_action(lambda: helpers.cleanup_test_resources(
                network=net)):
            net, subnet = helpers.create_test_network(self.provider, name)

            sit.check_crud(self, self.provider.compute.instances, Instance,
                           "cb_instcrud", create_inst, cleanup_inst,
                           custom_check_delete=check_deleted)

    def _is_valid_ip(self, address):
        try:
            ipaddress.ip_address(address)
        except ValueError:
            return False
        return True

    @helpers.skipIfNoService(['compute.instances', 'networking.networks',
                              'security.vm_firewalls',
                              'security.key_pairs'])
    def test_instance_properties(self):
        name = "cb_inst_props-{0}".format(helpers.get_uuid())

        # Declare these variables and late binding will allow
        # the cleanup method access to the most current values
        test_instance = None
        net = None
        fw = None
        kp = None
        with helpers.cleanup_action(lambda: helpers.cleanup_test_resources(
                test_instance, net, fw, kp)):
            net, subnet = helpers.create_test_network(self.provider, name)
            kp = self.provider.security.key_pairs.create(name=name)
            fw = self.provider.security.vm_firewalls.create(
                name=name, description=name, network_id=net.id)
            test_instance = helpers.get_test_instance(self.provider,
                                                      name, key_pair=kp,
                                                      vm_firewalls=[fw],
                                                      subnet=subnet)
            self.assertEqual(
                test_instance.name, name,
                "Instance name {0} is not equal to the expected name"
                " {1}".format(test_instance.name, name))
            image_id = helpers.get_provider_test_data(self.provider, "image")
            self.assertEqual(test_instance.image_id, image_id,
                             "Image id {0} is not equal to the expected id"
                             " {1}".format(test_instance.image_id, image_id))
            self.assertIsInstance(test_instance.zone_id,
                                  six.string_types)
            self.assertEqual(
                test_instance.image_id,
                helpers.get_provider_test_data(self.provider, "image"))
            self.assertIsInstance(test_instance.public_ips, list)
            self.assertIsInstance(test_instance.private_ips, list)
            self.assertEqual(
                test_instance.key_pair_name,
                kp.name)
            self.assertIsInstance(test_instance.vm_firewalls, list)
            self.assertEqual(
                test_instance.vm_firewalls[0],
                fw)
            self.assertIsInstance(test_instance.vm_firewall_ids, list)
            self.assertEqual(
                test_instance.vm_firewall_ids[0],
                fw.id)
            # Must have either a public or a private ip
            ip_private = test_instance.private_ips[0] \
                if test_instance.private_ips else None
            ip_address = test_instance.public_ips[0] \
                if test_instance.public_ips and test_instance.public_ips[0] \
                else ip_private
            # Convert to unicode for py27 compatibility with ipaddress()
            ip_address = u"{}".format(ip_address)
            self.assertIsNotNone(
                ip_address,
                "Instance must have either a public IP or a private IP")
            self.assertTrue(
                self._is_valid_ip(ip_address),
                "Instance must have a valid IP address. Got: %s" % ip_address)
            self.assertIsInstance(test_instance.vm_type_id,
                                  six.string_types)
            vm_type = self.provider.compute.vm_types.get(
                test_instance.vm_type_id)
            self.assertEqual(
                vm_type, test_instance.vm_type,
                "VM type {0} does not match expected type {1}".format(
                    vm_type.name, test_instance.vm_type))
            self.assertIsInstance(vm_type, VMType)
            expected_type = helpers.get_provider_test_data(self.provider,
                                                           'vm_type')
            self.assertEqual(
                vm_type.name, expected_type,
                "VM type {0} does not match expected type {1}".format(
                    vm_type.name, expected_type))
            find_zone = [zone for zone in
                         self.provider.compute.regions.current.zones
                         if zone.id == test_instance.zone_id]
            self.assertEqual(len(find_zone), 1,
                             "Instance's placement zone could not be "
                             " found in zones list")

    @helpers.skipIfNoService(['compute.instances', 'compute.images',
                              'compute.vm_types'])
    def test_block_device_mapping_launch_config(self):
        lc = self.provider.compute.instances.create_launch_config()

        # specifying an invalid size should raise
        # an exception
        with self.assertRaises(InvalidConfigurationException):
            lc.add_volume_device(size=-1)

        # Attempting to add a blank volume without specifying a size
        # should raise an exception
        with self.assertRaises(InvalidConfigurationException):
            lc.add_volume_device(source=None)

        # block_devices should be empty so far
        self.assertListEqual(
            lc.block_devices, [], "No block devices should have been"
                                  " added to mappings list since the"
                                  "configuration was"
                                  " invalid")

        # Add a new volume
        lc.add_volume_device(size=1, delete_on_terminate=True)

        # Override root volume size
        image_id = helpers.get_provider_test_data(self.provider, "image")
        img = self.provider.compute.images.get(image_id)
        # The size should be greater then the ami size
        # and therefore, img.min_disk is used.
        lc.add_volume_device(
            is_root=True,
            source=img,
            size=img.min_disk if img and img.min_disk else 30,
            delete_on_terminate=True)

        # Attempting to add more than one root volume should raise an
        # exception.
        with self.assertRaises(InvalidConfigurationException):
            lc.add_volume_device(size=1, is_root=True)

        # Attempting to add an incorrect source should raise an exception
        with self.assertRaises(InvalidConfigurationException):
            lc.add_volume_device(
                source="invalid_source",
                delete_on_terminate=True)

        # Add all available ephemeral devices
        vm_type_name = helpers.get_provider_test_data(
            self.provider,
            "vm_type")
        vm_type = self.provider.compute.vm_types.find(
            name=vm_type_name)[0]
        for _ in range(vm_type.num_ephemeral_disks):
            lc.add_ephemeral_device()

        # block_devices should be populated
        self.assertTrue(
            len(lc.block_devices) == 2 + vm_type.num_ephemeral_disks,
            "Expected %d total block devices bit found %d" %
            (2 + vm_type.num_ephemeral_disks, len(lc.block_devices)))

    @helpers.skipIfNoService(['compute.instances', 'compute.images',
                              'compute.vm_types', 'storage.volumes'])
    def test_block_device_mapping_attachments(self):
        name = "cb_blkattch-{0}".format(helpers.get_uuid())

        if self.provider.PROVIDER_ID == ProviderList.OPENSTACK:
            raise self.skipTest("Not running BDM tests because OpenStack is"
                                " not stable enough yet")

<<<<<<< HEAD
        test_vol = self.provider.block_store.volumes.create(
            name,
            1,
            helpers.get_provider_test_data(self.provider,
                                           "placement"))
=======
        test_vol = self.provider.storage.volumes.create(
           name,
           1,
           helpers.get_provider_test_data(self.provider,
                                          "placement"))
>>>>>>> 66eb2a07
        with helpers.cleanup_action(lambda: test_vol.delete()):
            test_vol.wait_till_ready()
            test_snap = test_vol.create_snapshot(name=name,
                                                 description=name)

            def cleanup_snap(snap):
                snap.delete()
                snap.wait_for([SnapshotState.UNKNOWN],
                              terminal_states=[SnapshotState.ERROR])

            with helpers.cleanup_action(lambda:
                                        cleanup_snap(test_snap)):
                test_snap.wait_till_ready()

                lc = self.provider.compute.instances.create_launch_config()

                # Add a new blank volume
                lc.add_volume_device(size=1, delete_on_terminate=True)

                # Attach an existing volume
                lc.add_volume_device(size=1, source=test_vol,
                                     delete_on_terminate=True)

                # Add a new volume based on a snapshot
                lc.add_volume_device(size=1, source=test_snap,
                                     delete_on_terminate=True)

                # Override root volume size
                image_id = helpers.get_provider_test_data(
                    self.provider,
                    "image")
                img = self.provider.compute.images.get(image_id)
                # The size should be greater then the ami size
                # and therefore, img.min_disk is used.
                lc.add_volume_device(
                    is_root=True,
                    source=img,
                    size=img.min_disk if img and img.min_disk else 30,
                    delete_on_terminate=True)

                # Add all available ephemeral devices
                vm_type_name = helpers.get_provider_test_data(
                    self.provider,
                    "vm_type")
                vm_type = self.provider.compute.vm_types.find(
                    name=vm_type_name)[0]
                for _ in range(vm_type.num_ephemeral_disks):
                    lc.add_ephemeral_device()

                net, subnet = helpers.create_test_network(self.provider, name)

                with helpers.cleanup_action(lambda:
                                            helpers.delete_test_network(net)):

                    inst = helpers.create_test_instance(
                        self.provider,
                        name,
                        subnet=subnet,
                        launch_config=lc)

                    with helpers.cleanup_action(lambda:
                                                helpers.delete_test_instance(
                                                    inst)):
                        try:
                            inst.wait_till_ready()
                        except WaitStateException as e:
                            self.fail("The block device mapped launch did not "
                                      " complete successfully: %s" % e)
                            # TODO: Check instance attachments and make sure
                            # they
                            # correspond to requested mappings

    @helpers.skipIfNoService(['compute.instances', 'networking.networks',
                              'networking.floating_ips',
                              'security.vm_firewalls'])
    def test_instance_methods(self):
        name = "cb_instmethods-{0}".format(helpers.get_uuid())

        # Declare these variables and late binding will allow
        # the cleanup method access to the most current values
        test_inst = None
        net = None
        fw = None
        with helpers.cleanup_action(lambda: helpers.cleanup_test_resources(
                test_inst, net, fw)):
            net, subnet = helpers.create_test_network(self.provider, name)
            test_inst = helpers.get_test_instance(self.provider, name,
                                                  subnet=subnet)
            fw = self.provider.security.vm_firewalls.create(
                name=name, description=name, network_id=net.id)

            # Check adding a VM firewall to a running instance
            test_inst.add_vm_firewall(fw)
            test_inst.refresh()
            self.assertTrue(
<<<<<<< HEAD
                sg in test_inst.security_groups, "Expected security group '%s'"
                                                 " to be among instance "
                                                 "security_groups: [%s]" %
                (sg, test_inst.security_groups))
=======
                fw in test_inst.vm_firewalls, "Expected VM firewall '%s'"
                " to be among instance vm_firewalls: [%s]" %
                (fw, test_inst.vm_firewalls))
>>>>>>> 66eb2a07

            # Check removing a VM firewall from a running instance
            test_inst.remove_vm_firewall(fw)
            test_inst.refresh()
            self.assertTrue(
<<<<<<< HEAD
                sg not in test_inst.security_groups, "Expected security group"
                                                     " '%s' to be removed "
                                                     "from instance "
                                                     "security_groups: [%s]" %
                (sg, test_inst.security_groups))
=======
                fw not in test_inst.vm_firewalls, "Expected VM firewall"
                " '%s' to be removed from instance vm_firewalls: [%s]" %
                (fw, test_inst.vm_firewalls))
>>>>>>> 66eb2a07

            # check floating ips
            router = self.provider.networking.routers.create(name, net)
            gateway = None

            def cleanup_router(router, gateway):
                with helpers.cleanup_action(lambda: router.delete()):
                    with helpers.cleanup_action(lambda: gateway.delete()):
                        router.detach_subnet(subnet)
                        router.detach_gateway(gateway)

            with helpers.cleanup_action(lambda: cleanup_router(router,
                                                               gateway)):
                router.attach_subnet(subnet)
                gateway = (self.provider.networking.gateways
                           .get_or_create_inet_gateway(name))
                router.attach_gateway(gateway)
                # check whether adding an elastic ip works
                fip = self.provider.networking.floating_ips.create()
                with helpers.cleanup_action(lambda: fip.delete()):
                    with helpers.cleanup_action(
                            lambda: test_inst.remove_floating_ip(fip)):
                        test_inst.add_floating_ip(fip)
                        test_inst.refresh()
                        # On Devstack, FloatingIP is listed under private_ips.
                        self.assertIn(fip.public_ip, test_inst.public_ips +
                                      test_inst.private_ips)
                    test_inst.refresh()
                    self.assertNotIn(
                        fip.public_ip,
                        test_inst.public_ips + test_inst.private_ips)<|MERGE_RESOLUTION|>--- conflicted
+++ resolved
@@ -16,6 +16,7 @@
 
 
 class CloudComputeServiceTestCase(ProviderTestBase):
+
     @helpers.skipIfNoService(['compute.instances', 'networking.networks'])
     def test_crud_instance(self):
         name = "cb_instcrud-{0}".format(helpers.get_uuid())
@@ -45,7 +46,7 @@
                 name)
 
         with helpers.cleanup_action(lambda: helpers.cleanup_test_resources(
-                network=net)):
+                                               network=net)):
             net, subnet = helpers.create_test_network(self.provider, name)
 
             sit.check_crud(self, self.provider.compute.instances, Instance,
@@ -161,9 +162,8 @@
         # block_devices should be empty so far
         self.assertListEqual(
             lc.block_devices, [], "No block devices should have been"
-                                  " added to mappings list since the"
-                                  "configuration was"
-                                  " invalid")
+            " added to mappings list since the configuration was"
+            " invalid")
 
         # Add a new volume
         lc.add_volume_device(size=1, delete_on_terminate=True)
@@ -214,19 +214,11 @@
             raise self.skipTest("Not running BDM tests because OpenStack is"
                                 " not stable enough yet")
 
-<<<<<<< HEAD
-        test_vol = self.provider.block_store.volumes.create(
-            name,
-            1,
-            helpers.get_provider_test_data(self.provider,
-                                           "placement"))
-=======
         test_vol = self.provider.storage.volumes.create(
            name,
            1,
            helpers.get_provider_test_data(self.provider,
                                           "placement"))
->>>>>>> 66eb2a07
         with helpers.cleanup_action(lambda: test_vol.delete()):
             test_vol.wait_till_ready()
             test_snap = test_vol.create_snapshot(name=name,
@@ -295,9 +287,8 @@
                         except WaitStateException as e:
                             self.fail("The block device mapped launch did not "
                                       " complete successfully: %s" % e)
-                            # TODO: Check instance attachments and make sure
-                            # they
-                            # correspond to requested mappings
+                        # TODO: Check instance attachments and make sure they
+                        # correspond to requested mappings
 
     @helpers.skipIfNoService(['compute.instances', 'networking.networks',
                               'networking.floating_ips',
@@ -322,32 +313,17 @@
             test_inst.add_vm_firewall(fw)
             test_inst.refresh()
             self.assertTrue(
-<<<<<<< HEAD
-                sg in test_inst.security_groups, "Expected security group '%s'"
-                                                 " to be among instance "
-                                                 "security_groups: [%s]" %
-                (sg, test_inst.security_groups))
-=======
                 fw in test_inst.vm_firewalls, "Expected VM firewall '%s'"
                 " to be among instance vm_firewalls: [%s]" %
                 (fw, test_inst.vm_firewalls))
->>>>>>> 66eb2a07
 
             # Check removing a VM firewall from a running instance
             test_inst.remove_vm_firewall(fw)
             test_inst.refresh()
             self.assertTrue(
-<<<<<<< HEAD
-                sg not in test_inst.security_groups, "Expected security group"
-                                                     " '%s' to be removed "
-                                                     "from instance "
-                                                     "security_groups: [%s]" %
-                (sg, test_inst.security_groups))
-=======
                 fw not in test_inst.vm_firewalls, "Expected VM firewall"
                 " '%s' to be removed from instance vm_firewalls: [%s]" %
                 (fw, test_inst.vm_firewalls))
->>>>>>> 66eb2a07
 
             # check floating ips
             router = self.provider.networking.routers.create(name, net)
