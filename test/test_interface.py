--- conflicted
+++ resolved
@@ -59,20 +59,10 @@
         elif self.provider.PROVIDER_ID == 'openstack':
             cloned_config['os_username'] = "cb_dummy"
             cloned_config['os_password'] = "cb_dummy"
+        elif self.provider.PROVIDER_ID == 'azure':
+            cloned_config['subscription_id'] = "cb_dummy"
 
         with self.assertRaises(ProviderConnectionException):
-<<<<<<< HEAD
-            # Mock up test by clearing credentials on a per provider basis
-            if cloned_provider.PROVIDER_ID == 'aws':
-                cloned_provider.a_key = "dummy_a_key"
-                cloned_provider.s_key = "dummy_s_key"
-            elif cloned_provider.PROVIDER_ID == 'openstack':
-                cloned_provider.username = "cb_dummy"
-                cloned_provider.password = "cb_dummy"
-            elif cloned_provider.PROVIDER_ID == 'azure':
-                cloned_provider.subscription_id = "cb_dummy"
-=======
             cloned_provider = CloudProviderFactory().create_provider(
                 self.provider.PROVIDER_ID, cloned_config)
->>>>>>> fe67ae50
             cloned_provider.authenticate()