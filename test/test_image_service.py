from test import helpers
from test.helpers import ProviderTestBase
from test.helpers import standard_interface_tests as sit

from cloudbridge.cloud.interfaces import MachineImageState
from cloudbridge.cloud.interfaces import TestMockHelperMixin
from cloudbridge.cloud.interfaces.resources import MachineImage


class CloudImageServiceTestCase(ProviderTestBase):
    @helpers.skipIfNoService(['compute.images', 'networking.networks',
                              'compute.instances'])
    def test_create_and_list_image(self):
        """
        Create a new image and check whether that image can be listed.
        This covers waiting till the image is ready, checking that the image
        name is the expected one and whether list_images is functional.
        """
        instance_name = "cb_crudimage-{0}".format(helpers.get_uuid())

        # Declare these variables and late binding will allow
        # the cleanup method access to the most current values
        test_instance = None
        net = None

        def create_img(name):
            return test_instance.create_image(name)

        def cleanup_img(img):
            img.delete()
            img.wait_for(
                [MachineImageState.UNKNOWN, MachineImageState.ERROR])

        def extra_tests(img):
            # TODO: Fix moto so that the BDM is populated correctly
            if not isinstance(self.provider, TestMockHelperMixin):
                # check image size
                img.refresh()
                self.assertGreater(img.min_disk, 0, "Minimum disk"
                                   " size required by image is invalid")

        with helpers.cleanup_action(lambda: helpers.cleanup_test_resources(
                test_instance, net)):
            net, subnet = helpers.create_test_network(
                self.provider, instance_name)
            test_instance = helpers.get_test_instance(
                self.provider, instance_name, subnet=subnet)

<<<<<<< HEAD
            name = "cb_listimg-{0}".format(helpers.get_uuid())
            test_image = test_instance.create_image(name)

            def cleanup_img(img):
                img.delete()
                img.wait_for(
                    [MachineImageState.UNKNOWN, MachineImageState.ERROR])

            with helpers.cleanup_action(lambda: cleanup_img(test_image)):
                test_image.wait_till_ready()
                sit.check_standard_behaviour(
                    self, self.provider.compute.images, test_image)

                # TODO: Fix moto so that the BDM is populated correctly
                if not isinstance(self.provider, TestMockHelperMixin):
                    # check image size
                    test_image.refresh()
                    self.assertGreater(test_image.min_disk, 0, "Minimum disk"
                                                               " size required by image is invalid")
            # TODO: Images take a long time to deregister on EC2. Needs
            # investigation
            sit.check_delete(self, self.provider.compute.images, test_image)
=======
            sit.check_crud(self, self.provider.compute.images, MachineImage,
                           "cb_listimg", create_img, cleanup_img,
                           extra_test_func=extra_tests)
>>>>>>> 80fe23fe
<|MERGE_RESOLUTION|>--- conflicted
+++ resolved
@@ -8,6 +8,7 @@
 
 
 class CloudImageServiceTestCase(ProviderTestBase):
+
     @helpers.skipIfNoService(['compute.images', 'networking.networks',
                               'compute.instances'])
     def test_create_and_list_image(self):
@@ -46,31 +47,6 @@
             test_instance = helpers.get_test_instance(
                 self.provider, instance_name, subnet=subnet)
 
-<<<<<<< HEAD
-            name = "cb_listimg-{0}".format(helpers.get_uuid())
-            test_image = test_instance.create_image(name)
-
-            def cleanup_img(img):
-                img.delete()
-                img.wait_for(
-                    [MachineImageState.UNKNOWN, MachineImageState.ERROR])
-
-            with helpers.cleanup_action(lambda: cleanup_img(test_image)):
-                test_image.wait_till_ready()
-                sit.check_standard_behaviour(
-                    self, self.provider.compute.images, test_image)
-
-                # TODO: Fix moto so that the BDM is populated correctly
-                if not isinstance(self.provider, TestMockHelperMixin):
-                    # check image size
-                    test_image.refresh()
-                    self.assertGreater(test_image.min_disk, 0, "Minimum disk"
-                                                               " size required by image is invalid")
-            # TODO: Images take a long time to deregister on EC2. Needs
-            # investigation
-            sit.check_delete(self, self.provider.compute.images, test_image)
-=======
             sit.check_crud(self, self.provider.compute.images, MachineImage,
                            "cb_listimg", create_img, cleanup_img,
-                           extra_test_func=extra_tests)
->>>>>>> 80fe23fe
+                           extra_test_func=extra_tests)