from test import helpers
from test.helpers import ProviderTestBase
from test.helpers import standard_interface_tests as sit

from cloudbridge.cloud.interfaces import MachineImageState
from cloudbridge.cloud.interfaces import TestMockHelperMixin


class CloudImageServiceTestCase(ProviderTestBase):
    @helpers.skipIfNoService(['compute.images', 'networking.networks',
                              'compute.instances'])
    def test_create_and_list_image(self):
        """
        Create a new image and check whether that image can be listed.
        This covers waiting till the image is ready, checking that the image
        name is the expected one and whether list_images is functional.
        """
<<<<<<< HEAD
        instance_name = "CBImageTest-{0}-{1}".format(
            self.provider.name,
            uuid.uuid4().hex[:6])
=======
        instance_name = "cb_crudimage-{0}".format(helpers.get_uuid())
>>>>>>> 42db5cc1

        # Declare these variables and late binding will allow
        # the cleanup method access to the most current values
        test_instance = None
        net = None
        with helpers.cleanup_action(lambda: helpers.cleanup_test_resources(
                test_instance, net)):
            net, subnet = helpers.create_test_network(
                self.provider, instance_name)
            test_instance = helpers.get_test_instance(
                self.provider, instance_name, subnet=subnet)

<<<<<<< HEAD
            name = "CBUnitTestListImg-{0}".format(uuid.uuid4().hex[:6])
=======
            name = "cb_listimg-{0}".format(helpers.get_uuid())
>>>>>>> 42db5cc1
            test_image = test_instance.create_image(name)

            def cleanup_img(img):
                img.delete()
                img.wait_for(
                    [MachineImageState.UNKNOWN, MachineImageState.ERROR])

            with helpers.cleanup_action(lambda: cleanup_img(test_image)):
                test_image.wait_till_ready()
                sit.check_standard_behaviour(
                    self, self.provider.compute.images, test_image)

                # TODO: Fix moto so that the BDM is populated correctly
                if not isinstance(self.provider, TestMockHelperMixin):
                    # check image size
<<<<<<< HEAD
                    self.assertGreaterEqual(get_img.min_disk, 0,
                                            "Minimum disk size"
                                            " required by image is invalid")
=======
                    test_image.refresh()
                    self.assertGreater(test_image.min_disk, 0, "Minimum disk"
                                                               " size required by image is invalid")
>>>>>>> 42db5cc1
            # TODO: Images take a long time to deregister on EC2. Needs
            # investigation
            sit.check_delete(self, self.provider.compute.images, test_image)<|MERGE_RESOLUTION|>--- conflicted
+++ resolved
@@ -15,13 +15,7 @@
         This covers waiting till the image is ready, checking that the image
         name is the expected one and whether list_images is functional.
         """
-<<<<<<< HEAD
-        instance_name = "CBImageTest-{0}-{1}".format(
-            self.provider.name,
-            uuid.uuid4().hex[:6])
-=======
         instance_name = "cb_crudimage-{0}".format(helpers.get_uuid())
->>>>>>> 42db5cc1
 
         # Declare these variables and late binding will allow
         # the cleanup method access to the most current values
@@ -34,11 +28,7 @@
             test_instance = helpers.get_test_instance(
                 self.provider, instance_name, subnet=subnet)
 
-<<<<<<< HEAD
-            name = "CBUnitTestListImg-{0}".format(uuid.uuid4().hex[:6])
-=======
             name = "cb_listimg-{0}".format(helpers.get_uuid())
->>>>>>> 42db5cc1
             test_image = test_instance.create_image(name)
 
             def cleanup_img(img):
@@ -54,15 +44,9 @@
                 # TODO: Fix moto so that the BDM is populated correctly
                 if not isinstance(self.provider, TestMockHelperMixin):
                     # check image size
-<<<<<<< HEAD
-                    self.assertGreaterEqual(get_img.min_disk, 0,
-                                            "Minimum disk size"
-                                            " required by image is invalid")
-=======
                     test_image.refresh()
                     self.assertGreater(test_image.min_disk, 0, "Minimum disk"
                                                                " size required by image is invalid")
->>>>>>> 42db5cc1
             # TODO: Images take a long time to deregister on EC2. Needs
             # investigation
             sit.check_delete(self, self.provider.compute.images, test_image)