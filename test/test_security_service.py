"""Test cloudbridge.security modules."""
from test import helpers
from test.helpers import ProviderTestBase
from test.helpers import standard_interface_tests as sit

from cloudbridge.cloud.interfaces.resources import KeyPair
from cloudbridge.cloud.interfaces.resources import TrafficDirection
from cloudbridge.cloud.interfaces.resources import VMFirewall
from cloudbridge.cloud.interfaces.resources import VMFirewallRule


class CloudSecurityServiceTestCase(ProviderTestBase):

    @helpers.skipIfNoService(['security.key_pairs'])
    def test_crud_key_pair_service(self):
<<<<<<< HEAD
        name = 'cbtestkeypairA-{0}'.format(uuid.uuid4())
        kp = self.provider.security.key_pairs.create(name=name)
        with helpers.cleanup_action(
            lambda:
                self.provider.security.key_pairs.delete(key_pair_id=kp.id)
        ):
            # test list method
            kpl = self.provider.security.key_pairs.list()
            list_kpl = [i for i in kpl if i.id == kp.id]
            self.assertTrue(
                len(list_kpl) == 1,
                "List key pairs does not return the expected key pair %s" %
                name)

            # check iteration
            iter_kpl = [i for i in self.provider.security.key_pairs
                        if i.id == kp.id]
            self.assertTrue(
                len(iter_kpl) == 1,
                "Iter key pairs does not return the expected key pair %s" %
                name)

            # check find
            find_kp = self.provider.security.key_pairs.find(name=kp.name)[0]
            self.assertTrue(
                find_kp == kp,
                "Find key pair did not return the expected key {0}."
                .format(name))

            # check get
            get_kp = self.provider.security.key_pairs.get(kp.id)
            self.assertTrue(
                get_kp == kp,
                "Get key pair did not return the expected key {0}."
                .format(name))
=======

        def create_kp(name):
            return self.provider.security.key_pairs.create(name=name)

        def cleanup_kp(kp):
            self.provider.security.key_pairs.delete(key_pair_id=kp.id)
>>>>>>> 089166f1

        def extra_tests(kp):
            # Recreating existing keypair should raise an exception
            with self.assertRaises(Exception):
<<<<<<< HEAD
                self.provider.security.key_pairs.create(name=name)
        kpl = self.provider.security.key_pairs.list()
        found_kp = [k for k in kpl if k.id == kp.id]
        self.assertTrue(
            len(found_kp) == 0,
            "Key pair {0} should have been deleted but still exists."
            .format(name))
        no_kp = self.provider.security.key_pairs.find(name='bogus_kp')
        self.assertFalse(
            no_kp,
            "Found a key pair {0} that should not exist?".format(no_kp))
=======
                self.provider.security.key_pairs.create(name=kp.name)

        sit.check_crud(self, self.provider.security.key_pairs, KeyPair,
                       "cb_crudkp", create_kp, cleanup_kp,
                       extra_test_func=extra_tests)
>>>>>>> 089166f1

    @helpers.skipIfNoService(['security.key_pairs'])
    def test_key_pair_properties(self):
        name = 'cb_kpprops-{0}'.format(helpers.get_uuid())
        kp = self.provider.security.key_pairs.create(name=name)
        with helpers.cleanup_action(lambda: kp.delete()):
<<<<<<< HEAD
            kpl = self.provider.security.key_pairs.list()
            found_kp = [k for k in kpl if k.id == kp.id]
            self.assertTrue(
                len(found_kp) == 1,
                "List key pairs did not return the expected key {0}."
                .format(name))
            self.assertTrue(
                kp.id in repr(kp),
                "repr(obj) should contain the object id so that the object"
                " can be reconstructed, but does not. eval(repr(obj)) == obj")
            self.assertIsNotNone(
                kp.material,
                "KeyPair material is empty but it should not be.")
            self.assertTrue(
                kp == kp,
                "The same key pair should be equal to self.")
            # check json deserialization
            self.assertTrue(json.loads(kp.to_json()),
                            "to_json must yield a valid json string: {0}"
                            .format(kp.to_json()))
        kpl = self.provider.security.key_pairs.list()
        found_kp = [k for k in kpl if k.id == kp.id]
        self.assertTrue(
            len(found_kp) == 0,
            "Key pair {0} should have been deleted but still exists."
            .format(name))
=======
            self.assertIsNotNone(
                kp.material,
                "KeyPair material is empty but it should not be.")
            # get the keypair again - keypair material should now be empty
            kp = self.provider.security.key_pairs.get(kp.id)
            self.assertIsNone(kp.material,
                              "Keypair material should now be empty")

    @helpers.skipIfNoService(['security.vm_firewalls'])
    def test_crud_vm_firewall(self):
        name = 'cb_crudfw-{0}'.format(helpers.get_uuid())

        # Declare these variables and late binding will allow
        # the cleanup method access to the most current values
        net = None

        def create_fw(name):
            return self.provider.security.vm_firewalls.create(
                name=name, description=name, network_id=net.id)

        def cleanup_fw(fw):
            fw.delete()

        with helpers.cleanup_action(lambda: helpers.cleanup_test_resources(
                network=net)):
            net, _ = helpers.create_test_network(self.provider, name)
>>>>>>> 089166f1

            sit.check_crud(self, self.provider.security.vm_firewalls,
                           VMFirewall, "cb_crudfw", create_fw, cleanup_fw)

    @helpers.skipIfNoService(['security.vm_firewalls'])
    def test_vm_firewall_properties(self):
        name = 'cb_propfw-{0}'.format(helpers.get_uuid())

        # Declare these variables and late binding will allow
        # the cleanup method access to the most current values
        net = None
        fw = None
        with helpers.cleanup_action(lambda: helpers.cleanup_test_resources(
                network=net, vm_firewall=fw)):
            net, _ = helpers.create_test_network(self.provider, name)
            fw = self.provider.security.vm_firewalls.create(
                name=name, description=name, network_id=net.id)
<<<<<<< HEAD
            self.assertEqual(name, sg.description)
=======

            self.assertEqual(name, fw.description)
>>>>>>> 089166f1

    @helpers.skipIfNoService(['security.vm_firewalls'])
    def test_crud_vm_firewall_rules(self):
        name = 'cb_crudfw_rules-{0}'.format(helpers.get_uuid())

        # Declare these variables and late binding will allow
        # the cleanup method access to the most current values
        net = None
        with helpers.cleanup_action(lambda: helpers.cleanup_test_resources(
                network=net)):
            net, _ = helpers.create_test_network(self.provider, name)

            fw = None
            with helpers.cleanup_action(lambda: fw.delete()):
                fw = self.provider.security.vm_firewalls.create(
                    name=name, description=name, network_id=net.id)

                def create_fw_rule(name):
                    return fw.rules.create(
                        direction=TrafficDirection.INBOUND, protocol='tcp',
                        from_port=1111, to_port=1111, cidr='0.0.0.0/0')

                def cleanup_fw_rule(rule):
                    rule.delete()

                sit.check_crud(self, fw.rules, VMFirewallRule, "cb_crudfwrule",
                               create_fw_rule, cleanup_fw_rule,
                               skip_name_check=True)

    @helpers.skipIfNoService(['security.vm_firewalls'])
    def test_vm_firewall_rule_properties(self):
        name = 'cb_propfwrule-{0}'.format(helpers.get_uuid())

        # Declare these variables and late binding will allow
        # the cleanup method access to the most current values
        net = None
        fw = None
        with helpers.cleanup_action(lambda: helpers.cleanup_test_resources(
                network=net, vm_firewall=fw)):
            net, _ = helpers.create_test_network(self.provider, name)
            fw = self.provider.security.vm_firewalls.create(
                name=name, description=name, network_id=net.id)
<<<<<<< HEAD
            rule = sg.add_rule(ip_protocol='tcp', from_port=1111, to_port=1111,
                               cidr_ip='0.0.0.0/0')
            found_rule = sg.get_rule(ip_protocol='tcp', from_port=1111,
                                     to_port=1111, cidr_ip='0.0.0.0/0')
            self.assertTrue(
                rule == found_rule,
                "Expected rule {0} not found in security group: {1}".format(
                    rule, sg.rules))

            object_keys = (
                sg.rules[0].ip_protocol,
                sg.rules[0].from_port,
                sg.rules[0].to_port)
            self.assertTrue(
                all(str(key) in repr(sg.rules[0]) for key in object_keys),
                "repr(obj) should contain ip_protocol, form_port, and to_port"
                " so that the object can be reconstructed, but does not:"
                " {0}; {1}".format(sg.rules[0], object_keys))
            self.assertTrue(
                sg == sg,
                "The same security groups should be equal?")
            self.assertFalse(
                sg != sg,
                "The same security groups should still be equal?")
#             json_repr = json.dumps(
#                 {"description": name, "name": name, "id": sg.id,
#                  "rules":
#                     [{"from_port": 1111, "group": "", "cidr_ip": "0.0.0.0/0",
#                       "parent": sg.id, "to_port": 1111, "ip_protocol": "tcp",
#                       "id": sg.rules[0].id}]},
#                 sort_keys=True)
#             self.assertTrue(
#                 sg.to_json() == json_repr,
#                 "JSON SG representation {0} does not match expected {1}"
#                 .format(sg.to_json(), json_repr))

        sgl = self.provider.security.security_groups.list()
        found_sg = [g for g in sgl if g.name == name]
        self.assertTrue(
            len(found_sg) == 0,
            "Security group {0} should have been deleted but still exists."
            .format(name))

    @helpers.skipIfNoService(['security.security_groups'])
    def test_security_group_rule_add_twice(self):
        """Test whether adding the same rule twice succeeds."""
        if isinstance(self.provider, TestMockHelperMixin):
            raise unittest.SkipTest(
                "Mock provider returns InvalidParameterValue: "
                "Value security_group is invalid for parameter.")
=======

            rule = fw.rules.create(
                direction=TrafficDirection.INBOUND, protocol='tcp',
                from_port=1111, to_port=1111, cidr='0.0.0.0/0')
            self.assertEqual(rule.direction, TrafficDirection.INBOUND)
            self.assertEqual(rule.protocol, 'tcp')
            self.assertEqual(rule.from_port, 1111)
            self.assertEqual(rule.to_port, 1111)
            self.assertEqual(rule.cidr, '0.0.0.0/0')
>>>>>>> 089166f1

    @helpers.skipIfNoService(['security.vm_firewalls'])
    def test_vm_firewall_rule_add_twice(self):
        name = 'cb_fwruletwice-{0}'.format(helpers.get_uuid())

        # Declare these variables and late binding will allow
        # the cleanup method access to the most current values
        net = None
        fw = None
        with helpers.cleanup_action(lambda: helpers.cleanup_test_resources(
                network=net, vm_firewall=fw)):

            net, _ = helpers.create_test_network(self.provider, name)
            fw = self.provider.security.vm_firewalls.create(
                name=name, description=name, network_id=net.id)
<<<<<<< HEAD
            rule = sg.add_rule(ip_protocol='tcp', from_port=1111, to_port=1111,
                               cidr_ip='0.0.0.0/0')
            # attempting to add the same rule twice should succeed
            same_rule = sg.add_rule(ip_protocol='tcp', from_port=1111,
                                    to_port=1111, cidr_ip='0.0.0.0/0')
            self.assertTrue(
                rule == same_rule,
                "Expected rule {0} not found in security group: {1}".format(
                    same_rule, sg.rules))
=======

            rule = fw.rules.create(
                direction=TrafficDirection.INBOUND, protocol='tcp',
                from_port=1111, to_port=1111, cidr='0.0.0.0/0')
            # attempting to add the same rule twice should succeed
            same_rule = fw.rules.create(
                direction=TrafficDirection.INBOUND, protocol='tcp',
                from_port=1111, to_port=1111, cidr='0.0.0.0/0')
            self.assertEqual(rule, same_rule)
>>>>>>> 089166f1

    @helpers.skipIfNoService(['security.vm_firewalls'])
    def test_vm_firewall_group_rule(self):
        name = 'cb_fwrule-{0}'.format(helpers.get_uuid())

        # Declare these variables and late binding will allow
        # the cleanup method access to the most current values
        net = None
        fw = None
        with helpers.cleanup_action(lambda: helpers.cleanup_test_resources(
                network=net, vm_firewall=fw)):
            net, _ = helpers.create_test_network(self.provider, name)
            fw = self.provider.security.vm_firewalls.create(
                name=name, description=name, network_id=net.id)
            rules = list(fw.rules)
            self.assertTrue(
                # TODO: This should be made consistent across all providers.
                # Currently, OpenStack creates two rules, one for IPV6 and
                # another for IPV4
                len(rules) >= 1, "Expected a single VM firewall rule allowing"
                " all outbound traffic. Got {0}.".format(rules))
            self.assertEqual(
                rules[0].direction, TrafficDirection.OUTBOUND,
                "Expected rule to be outbound. Got {0}.".format(rules))
            rule = fw.rules.create(
                direction=TrafficDirection.INBOUND, src_dest_fw=fw,
                protocol='tcp', from_port=1, to_port=65535)
            self.assertTrue(
                rule.src_dest_fw.name == name,
                "Expected VM firewall rule name {0}. Got {1}."
                .format(name, rule.src_dest_fw.name))
            for r in fw.rules:
                r.delete()
            fw = self.provider.security.vm_firewalls.get(fw.id)  # update
            self.assertTrue(
<<<<<<< HEAD
                sg is None or len(sg.rules) == 0,
                "Deleting SecurityGroupRule should delete it: {0}".format(
                    [] if sg is None else sg.rules))
        sgl = self.provider.security.security_groups.list()
        found_sg = [g for g in sgl if g.name == name]
=======
                len(list(fw.rules)) == 0,
                "Deleting VMFirewallRule should delete it: {0}".format(
                    fw.rules))
        fwl = self.provider.security.vm_firewalls.list()
        found_fw = [f for f in fwl if f.name == name]
>>>>>>> 089166f1
        self.assertTrue(
            len(found_fw) == 0,
            "VM firewall {0} should have been deleted but still exists."
            .format(name))<|MERGE_RESOLUTION|>--- conflicted
+++ resolved
@@ -13,107 +13,27 @@
 
     @helpers.skipIfNoService(['security.key_pairs'])
     def test_crud_key_pair_service(self):
-<<<<<<< HEAD
-        name = 'cbtestkeypairA-{0}'.format(uuid.uuid4())
-        kp = self.provider.security.key_pairs.create(name=name)
-        with helpers.cleanup_action(
-            lambda:
-                self.provider.security.key_pairs.delete(key_pair_id=kp.id)
-        ):
-            # test list method
-            kpl = self.provider.security.key_pairs.list()
-            list_kpl = [i for i in kpl if i.id == kp.id]
-            self.assertTrue(
-                len(list_kpl) == 1,
-                "List key pairs does not return the expected key pair %s" %
-                name)
-
-            # check iteration
-            iter_kpl = [i for i in self.provider.security.key_pairs
-                        if i.id == kp.id]
-            self.assertTrue(
-                len(iter_kpl) == 1,
-                "Iter key pairs does not return the expected key pair %s" %
-                name)
-
-            # check find
-            find_kp = self.provider.security.key_pairs.find(name=kp.name)[0]
-            self.assertTrue(
-                find_kp == kp,
-                "Find key pair did not return the expected key {0}."
-                .format(name))
-
-            # check get
-            get_kp = self.provider.security.key_pairs.get(kp.id)
-            self.assertTrue(
-                get_kp == kp,
-                "Get key pair did not return the expected key {0}."
-                .format(name))
-=======
 
         def create_kp(name):
             return self.provider.security.key_pairs.create(name=name)
 
         def cleanup_kp(kp):
             self.provider.security.key_pairs.delete(key_pair_id=kp.id)
->>>>>>> 089166f1
 
         def extra_tests(kp):
             # Recreating existing keypair should raise an exception
             with self.assertRaises(Exception):
-<<<<<<< HEAD
-                self.provider.security.key_pairs.create(name=name)
-        kpl = self.provider.security.key_pairs.list()
-        found_kp = [k for k in kpl if k.id == kp.id]
-        self.assertTrue(
-            len(found_kp) == 0,
-            "Key pair {0} should have been deleted but still exists."
-            .format(name))
-        no_kp = self.provider.security.key_pairs.find(name='bogus_kp')
-        self.assertFalse(
-            no_kp,
-            "Found a key pair {0} that should not exist?".format(no_kp))
-=======
                 self.provider.security.key_pairs.create(name=kp.name)
 
         sit.check_crud(self, self.provider.security.key_pairs, KeyPair,
                        "cb_crudkp", create_kp, cleanup_kp,
                        extra_test_func=extra_tests)
->>>>>>> 089166f1
 
     @helpers.skipIfNoService(['security.key_pairs'])
     def test_key_pair_properties(self):
         name = 'cb_kpprops-{0}'.format(helpers.get_uuid())
         kp = self.provider.security.key_pairs.create(name=name)
         with helpers.cleanup_action(lambda: kp.delete()):
-<<<<<<< HEAD
-            kpl = self.provider.security.key_pairs.list()
-            found_kp = [k for k in kpl if k.id == kp.id]
-            self.assertTrue(
-                len(found_kp) == 1,
-                "List key pairs did not return the expected key {0}."
-                .format(name))
-            self.assertTrue(
-                kp.id in repr(kp),
-                "repr(obj) should contain the object id so that the object"
-                " can be reconstructed, but does not. eval(repr(obj)) == obj")
-            self.assertIsNotNone(
-                kp.material,
-                "KeyPair material is empty but it should not be.")
-            self.assertTrue(
-                kp == kp,
-                "The same key pair should be equal to self.")
-            # check json deserialization
-            self.assertTrue(json.loads(kp.to_json()),
-                            "to_json must yield a valid json string: {0}"
-                            .format(kp.to_json()))
-        kpl = self.provider.security.key_pairs.list()
-        found_kp = [k for k in kpl if k.id == kp.id]
-        self.assertTrue(
-            len(found_kp) == 0,
-            "Key pair {0} should have been deleted but still exists."
-            .format(name))
-=======
             self.assertIsNotNone(
                 kp.material,
                 "KeyPair material is empty but it should not be.")
@@ -140,7 +60,6 @@
         with helpers.cleanup_action(lambda: helpers.cleanup_test_resources(
                 network=net)):
             net, _ = helpers.create_test_network(self.provider, name)
->>>>>>> 089166f1
 
             sit.check_crud(self, self.provider.security.vm_firewalls,
                            VMFirewall, "cb_crudfw", create_fw, cleanup_fw)
@@ -158,12 +77,8 @@
             net, _ = helpers.create_test_network(self.provider, name)
             fw = self.provider.security.vm_firewalls.create(
                 name=name, description=name, network_id=net.id)
-<<<<<<< HEAD
-            self.assertEqual(name, sg.description)
-=======
 
             self.assertEqual(name, fw.description)
->>>>>>> 089166f1
 
     @helpers.skipIfNoService(['security.vm_firewalls'])
     def test_crud_vm_firewall_rules(self):
@@ -206,58 +121,6 @@
             net, _ = helpers.create_test_network(self.provider, name)
             fw = self.provider.security.vm_firewalls.create(
                 name=name, description=name, network_id=net.id)
-<<<<<<< HEAD
-            rule = sg.add_rule(ip_protocol='tcp', from_port=1111, to_port=1111,
-                               cidr_ip='0.0.0.0/0')
-            found_rule = sg.get_rule(ip_protocol='tcp', from_port=1111,
-                                     to_port=1111, cidr_ip='0.0.0.0/0')
-            self.assertTrue(
-                rule == found_rule,
-                "Expected rule {0} not found in security group: {1}".format(
-                    rule, sg.rules))
-
-            object_keys = (
-                sg.rules[0].ip_protocol,
-                sg.rules[0].from_port,
-                sg.rules[0].to_port)
-            self.assertTrue(
-                all(str(key) in repr(sg.rules[0]) for key in object_keys),
-                "repr(obj) should contain ip_protocol, form_port, and to_port"
-                " so that the object can be reconstructed, but does not:"
-                " {0}; {1}".format(sg.rules[0], object_keys))
-            self.assertTrue(
-                sg == sg,
-                "The same security groups should be equal?")
-            self.assertFalse(
-                sg != sg,
-                "The same security groups should still be equal?")
-#             json_repr = json.dumps(
-#                 {"description": name, "name": name, "id": sg.id,
-#                  "rules":
-#                     [{"from_port": 1111, "group": "", "cidr_ip": "0.0.0.0/0",
-#                       "parent": sg.id, "to_port": 1111, "ip_protocol": "tcp",
-#                       "id": sg.rules[0].id}]},
-#                 sort_keys=True)
-#             self.assertTrue(
-#                 sg.to_json() == json_repr,
-#                 "JSON SG representation {0} does not match expected {1}"
-#                 .format(sg.to_json(), json_repr))
-
-        sgl = self.provider.security.security_groups.list()
-        found_sg = [g for g in sgl if g.name == name]
-        self.assertTrue(
-            len(found_sg) == 0,
-            "Security group {0} should have been deleted but still exists."
-            .format(name))
-
-    @helpers.skipIfNoService(['security.security_groups'])
-    def test_security_group_rule_add_twice(self):
-        """Test whether adding the same rule twice succeeds."""
-        if isinstance(self.provider, TestMockHelperMixin):
-            raise unittest.SkipTest(
-                "Mock provider returns InvalidParameterValue: "
-                "Value security_group is invalid for parameter.")
-=======
 
             rule = fw.rules.create(
                 direction=TrafficDirection.INBOUND, protocol='tcp',
@@ -267,7 +130,6 @@
             self.assertEqual(rule.from_port, 1111)
             self.assertEqual(rule.to_port, 1111)
             self.assertEqual(rule.cidr, '0.0.0.0/0')
->>>>>>> 089166f1
 
     @helpers.skipIfNoService(['security.vm_firewalls'])
     def test_vm_firewall_rule_add_twice(self):
@@ -283,17 +145,6 @@
             net, _ = helpers.create_test_network(self.provider, name)
             fw = self.provider.security.vm_firewalls.create(
                 name=name, description=name, network_id=net.id)
-<<<<<<< HEAD
-            rule = sg.add_rule(ip_protocol='tcp', from_port=1111, to_port=1111,
-                               cidr_ip='0.0.0.0/0')
-            # attempting to add the same rule twice should succeed
-            same_rule = sg.add_rule(ip_protocol='tcp', from_port=1111,
-                                    to_port=1111, cidr_ip='0.0.0.0/0')
-            self.assertTrue(
-                rule == same_rule,
-                "Expected rule {0} not found in security group: {1}".format(
-                    same_rule, sg.rules))
-=======
 
             rule = fw.rules.create(
                 direction=TrafficDirection.INBOUND, protocol='tcp',
@@ -303,7 +154,6 @@
                 direction=TrafficDirection.INBOUND, protocol='tcp',
                 from_port=1111, to_port=1111, cidr='0.0.0.0/0')
             self.assertEqual(rule, same_rule)
->>>>>>> 089166f1
 
     @helpers.skipIfNoService(['security.vm_firewalls'])
     def test_vm_firewall_group_rule(self):
@@ -339,19 +189,11 @@
                 r.delete()
             fw = self.provider.security.vm_firewalls.get(fw.id)  # update
             self.assertTrue(
-<<<<<<< HEAD
-                sg is None or len(sg.rules) == 0,
-                "Deleting SecurityGroupRule should delete it: {0}".format(
-                    [] if sg is None else sg.rules))
-        sgl = self.provider.security.security_groups.list()
-        found_sg = [g for g in sgl if g.name == name]
-=======
                 len(list(fw.rules)) == 0,
                 "Deleting VMFirewallRule should delete it: {0}".format(
                     fw.rules))
         fwl = self.provider.security.vm_firewalls.list()
         found_fw = [f for f in fwl if f.name == name]
->>>>>>> 089166f1
         self.assertTrue(
             len(found_fw) == 0,
             "VM firewall {0} should have been deleted but still exists."
