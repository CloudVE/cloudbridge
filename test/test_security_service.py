"""Test cloudbridge.security modules."""
import json
import unittest
import uuid

from test import helpers
from test.helpers import ProviderTestBase

from cloudbridge.cloud.interfaces import TestMockHelperMixin


class CloudSecurityServiceTestCase(ProviderTestBase):

    @helpers.skipIfNoService(['security.key_pairs'])
    def test_crud_key_pair_service(self):
        name = 'cbtestkeypairA-{0}'.format(uuid.uuid4())
        kp = self.provider.security.key_pairs.create(name=name)
        with helpers.cleanup_action(
            lambda:
                self.provider.security.key_pairs.delete(key_pair_id=kp.id)
        ):
            # test list method
            kpl = self.provider.security.key_pairs.list()
            list_kpl = [i for i in kpl if i.id == kp.id]
            self.assertTrue(
                len(list_kpl) == 1,
                "List key pairs does not return the expected key pair %s" %
                name)

            # check iteration
            iter_kpl = [i for i in self.provider.security.key_pairs
                        if i.id == kp.id]
            self.assertTrue(
                len(iter_kpl) == 1,
                "Iter key pairs does not return the expected key pair %s" %
                name)

            # check find
            find_kp = self.provider.security.key_pairs.find(name=kp.name)[0]
            self.assertTrue(
                find_kp == kp,
                "Find key pair did not return the expected key {0}."
                .format(name))

            # check get
            get_kp = self.provider.security.key_pairs.get(kp.id)
            self.assertTrue(
                get_kp == kp,
                "Get key pair did not return the expected key {0}."
                .format(name))

            # Recreating existing keypair should raise an exception
            with self.assertRaises(Exception):
                self.provider.security.key_pairs.create(name=name)
        kpl = self.provider.security.key_pairs.list()
        found_kp = [k for k in kpl if k.id == kp.id]
        self.assertTrue(
            len(found_kp) == 0,
            "Key pair {0} should have been deleted but still exists."
            .format(name))
        no_kp = self.provider.security.key_pairs.find(name='bogus_kp')
        self.assertFalse(
            no_kp,
            "Found a key pair {0} that should not exist?".format(no_kp))

    @helpers.skipIfNoService(['security.key_pairs'])
    def test_key_pair(self):
        name = 'cbtestkeypairB-{0}'.format(uuid.uuid4())
        kp = self.provider.security.key_pairs.create(name=name)
        with helpers.cleanup_action(lambda: kp.delete()):
            kpl = self.provider.security.key_pairs.list()
            found_kp = [k for k in kpl if k.id == kp.id]
            self.assertTrue(
                len(found_kp) == 1,
                "List key pairs did not return the expected key {0}."
                .format(name))
            self.assertTrue(
                kp.id in repr(kp),
                "repr(obj) should contain the object id so that the object"
                " can be reconstructed, but does not. eval(repr(obj)) == obj")
            self.assertIsNotNone(
                kp.material,
                "KeyPair material is empty but it should not be.")
            self.assertTrue(
                kp == kp,
                "The same key pair should be equal to self.")
            # check json deserialization
            self.assertTrue(json.loads(kp.to_json()),
                            "to_json must yield a valid json string: {0}"
                            .format(kp.to_json()))
        kpl = self.provider.security.key_pairs.list()
        found_kp = [k for k in kpl if k.id == kp.id]
        self.assertTrue(
            len(found_kp) == 0,
            "Key pair {0} should have been deleted but still exists."
            .format(name))

    def cleanup_sg(self, sg, net):
        with helpers.cleanup_action(
                lambda: self.provider.network.delete(network_id=net.id)):
            self.provider.security.security_groups.delete(group_id=sg.id)

    @helpers.skipIfNoService(['security.security_groups'])
    def test_crud_security_group_service(self):
<<<<<<< HEAD
        name = 'cbtestsecuritygroupA-{0}'.format(uuid.uuid4())
        net = self.provider.network.create(name=name)
        sg = self.provider.security.security_groups.create(
            name=name, description=name, network_id=net.id)
        #Empty security groups don't exist in GCE. Let's add a dummy rule.
        sg.add_rule(ip_protocol='tcp', cidr_ip='0.0.0.0/0')
        with helpers.cleanup_action(lambda: self.cleanup_sg(sg, net)):
=======
        name = 'CBTestSecurityGroupA-{0}'.format(uuid.uuid4())

        # Declare these variables and late binding will allow
        # the cleanup method access to the most current values
        net = None
        sg = None
        with helpers.cleanup_action(lambda: helpers.cleanup_test_resources(
                network=net, security_group=sg)):
            net, _ = helpers.create_test_network(self.provider, name)
            sg = self.provider.security.security_groups.create(
                name=name, description=name, network_id=net.id)

>>>>>>> e32275a2
            self.assertEqual(name, sg.description)

            # test list method
            sgl = self.provider.security.security_groups.list()
            found_sgl = [i for i in sgl if i.name == name]
            self.assertTrue(
                len(found_sgl) == 1,
                "List security groups does not return the expected group %s" %
                name)

            # check iteration
            found_sgl = [i for i in self.provider.security.security_groups
                         if i.name == name]
            self.assertTrue(
                len(found_sgl) == 1,
                "Iter security groups does not return the expected group %s" %
                name)

            # check find
            find_sg = self.provider.security.security_groups.find(name=sg.name)
            self.assertTrue(
                len(find_sg) == 1,
                "List security groups returned {0} when expected was: {1}."
                .format(find_sg, sg.name))

            # check get
            get_sg = self.provider.security.security_groups.get(sg.id)
            self.assertTrue(
                get_sg == sg,
                "Get SecurityGroup did not return the expected key {0}."
                .format(name))

            self.assertTrue(
                sg.id in repr(sg),
                "repr(obj) should contain the object id so that the object"
                " can be reconstructed, but does not. eval(repr(obj)) == obj")
        sgl = self.provider.security.security_groups.list()
        found_sg = [g for g in sgl if g.name == name]
        self.assertTrue(
            len(found_sg) == 0,
            "Security group {0} should have been deleted but still exists."
            .format(name))
        no_sg = self.provider.security.security_groups.find(name='bogus_sg')
        self.assertTrue(
            len(no_sg) == 0,
            "Found a bogus security group?!?".format(no_sg))

    @helpers.skipIfNoService(['security.security_groups'])
    def test_security_group(self):
        """Test for proper creation of a security group."""
        name = 'CBTestSecurityGroupB-{0}'.format(uuid.uuid4())

        # Declare these variables and late binding will allow
        # the cleanup method access to the most current values
        net = None
        sg = None
        with helpers.cleanup_action(lambda: helpers.cleanup_test_resources(
                network=net, security_group=sg)):
            net, _ = helpers.create_test_network(self.provider, name)
            sg = self.provider.security.security_groups.create(
                name=name, description=name, network_id=net.id)

            rule = sg.add_rule(ip_protocol='tcp', from_port=1111, to_port=1111,
                               cidr_ip='0.0.0.0/0')
            found_rule = sg.get_rule(ip_protocol='tcp', from_port=1111,
                                     to_port=1111, cidr_ip='0.0.0.0/0')
            self.assertTrue(
                rule == found_rule,
                "Expected rule {0} not found in security group: {1}".format(
                    rule, sg.rules))

            object_keys = (
                sg.rules[0].ip_protocol,
                sg.rules[0].from_port,
                sg.rules[0].to_port)
            self.assertTrue(
                all(str(key) in repr(sg.rules[0]) for key in object_keys),
                "repr(obj) should contain ip_protocol, form_port, and to_port"
                " so that the object can be reconstructed, but does not:"
                " {0}; {1}".format(sg.rules[0], object_keys))
            self.assertTrue(
                sg == sg,
                "The same security groups should be equal?")
            self.assertFalse(
                sg != sg,
                "The same security groups should still be equal?")
#             json_repr = json.dumps(
#                 {"description": name, "name": name, "id": sg.id,
#                  "rules":
#                     [{"from_port": 1111, "group": "", "cidr_ip": "0.0.0.0/0",
#                       "parent": sg.id, "to_port": 1111, "ip_protocol": "tcp",
#                       "id": sg.rules[0].id}]},
#                 sort_keys=True)
#             self.assertTrue(
#                 sg.to_json() == json_repr,
#                 "JSON SG representation {0} does not match expected {1}"
#                 .format(sg.to_json(), json_repr))

        sgl = self.provider.security.security_groups.list()
        found_sg = [g for g in sgl if g.name == name]
        self.assertTrue(
            len(found_sg) == 0,
            "Security group {0} should have been deleted but still exists."
            .format(name))

    @helpers.skipIfNoService(['security.security_groups'])
    def test_security_group_rule_add_twice(self):
        """Test whether adding the same rule twice succeeds."""
        if isinstance(self.provider, TestMockHelperMixin):
            raise unittest.SkipTest(
                "Mock provider returns InvalidParameterValue: "
                "Value security_group is invalid for parameter.")

        name = 'CBTestSecurityGroupC-{0}'.format(uuid.uuid4())

        # Declare these variables and late binding will allow
        # the cleanup method access to the most current values
        net = None
        sg = None
        with helpers.cleanup_action(lambda: helpers.cleanup_test_resources(
                network=net, security_group=sg)):

            net, _ = helpers.create_test_network(self.provider, name)
            sg = self.provider.security.security_groups.create(
                name=name, description=name, network_id=net.id)

            rule = sg.add_rule(ip_protocol='tcp', from_port=1111, to_port=1111,
                               cidr_ip='0.0.0.0/0')
            # attempting to add the same rule twice should succeed
            same_rule = sg.add_rule(ip_protocol='tcp', from_port=1111,
                                    to_port=1111, cidr_ip='0.0.0.0/0')
            self.assertTrue(
                rule == same_rule,
                "Expected rule {0} not found in security group: {1}".format(
                    same_rule, sg.rules))

    @helpers.skipIfNoService(['security.security_groups'])
    def test_security_group_group_rule(self):
        """Test for proper creation of a security group rule."""
        name = 'CBTestSecurityGroupD-{0}'.format(uuid.uuid4())

        # Declare these variables and late binding will allow
        # the cleanup method access to the most current values
        net = None
        sg = None
        with helpers.cleanup_action(lambda: helpers.cleanup_test_resources(
                network=net, security_group=sg)):
            net, _ = helpers.create_test_network(self.provider, name)
            sg = self.provider.security.security_groups.create(
                name=name, description=name, network_id=net.id)
            self.assertTrue(
                len(sg.rules) == 0,
                "Expected no security group group rule. Got {0}."
                .format(sg.rules))
            rule = sg.add_rule(src_group=sg, ip_protocol='tcp', from_port=1,
                               to_port=65535)
            self.assertTrue(
                rule.group.name == name,
                "Expected security group rule name {0}. Got {1}."
                .format(name, rule.group.name))
            for r in sg.rules:
                r.delete()
            sg = self.provider.security.security_groups.get(sg.id)  # update
            self.assertTrue(
                sg is None or len(sg.rules) == 0,
                "Deleting SecurityGroupRule should delete it: {0}".format(
                    [] if sg is None else sg.rules))
        sgl = self.provider.security.security_groups.list()
        found_sg = [g for g in sgl if g.name == name]
        self.assertTrue(
            len(found_sg) == 0,
            "Security group {0} should have been deleted but still exists."
            .format(name))<|MERGE_RESOLUTION|>--- conflicted
+++ resolved
@@ -102,15 +102,6 @@
 
     @helpers.skipIfNoService(['security.security_groups'])
     def test_crud_security_group_service(self):
-<<<<<<< HEAD
-        name = 'cbtestsecuritygroupA-{0}'.format(uuid.uuid4())
-        net = self.provider.network.create(name=name)
-        sg = self.provider.security.security_groups.create(
-            name=name, description=name, network_id=net.id)
-        #Empty security groups don't exist in GCE. Let's add a dummy rule.
-        sg.add_rule(ip_protocol='tcp', cidr_ip='0.0.0.0/0')
-        with helpers.cleanup_action(lambda: self.cleanup_sg(sg, net)):
-=======
         name = 'CBTestSecurityGroupA-{0}'.format(uuid.uuid4())
 
         # Declare these variables and late binding will allow
@@ -122,8 +113,6 @@
             net, _ = helpers.create_test_network(self.provider, name)
             sg = self.provider.security.security_groups.create(
                 name=name, description=name, network_id=net.id)
-
->>>>>>> e32275a2
             self.assertEqual(name, sg.description)
 
             # test list method
@@ -185,7 +174,6 @@
             net, _ = helpers.create_test_network(self.provider, name)
             sg = self.provider.security.security_groups.create(
                 name=name, description=name, network_id=net.id)
-
             rule = sg.add_rule(ip_protocol='tcp', from_port=1111, to_port=1111,
                                cidr_ip='0.0.0.0/0')
             found_rule = sg.get_rule(ip_protocol='tcp', from_port=1111,
@@ -249,7 +237,6 @@
             net, _ = helpers.create_test_network(self.provider, name)
             sg = self.provider.security.security_groups.create(
                 name=name, description=name, network_id=net.id)
-
             rule = sg.add_rule(ip_protocol='tcp', from_port=1111, to_port=1111,
                                cidr_ip='0.0.0.0/0')
             # attempting to add the same rule twice should succeed
