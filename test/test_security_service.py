"""Test cloudbridge.security modules."""
from test import helpers
from test.helpers import ProviderTestBase
from test.helpers import standard_interface_tests as sit

from cloudbridge.cloud.interfaces.resources import KeyPair
from cloudbridge.cloud.interfaces.resources import SecurityGroup


class CloudSecurityServiceTestCase(ProviderTestBase):

    @helpers.skipIfNoService(['security.key_pairs'])
    def test_crud_key_pair_service(self):
<<<<<<< HEAD
        name = 'cbtestkeypairA-{0}'.format(uuid.uuid4().hex[:6])
        kp = self.provider.security.key_pairs.create(name=name)
        with helpers.cleanup_action(
            lambda:
                self.provider.security.key_pairs.delete(key_pair_id=kp.id)
        ):
            # test list method
            kpl = self.provider.security.key_pairs.list()
            list_kpl = [i for i in kpl if i.name == name]
            self.assertTrue(
                len(list_kpl) == 1,
                "List key pairs does not return the expected key pair %s" %
                name)
=======
>>>>>>> fe67ae50

        def create_kp(name):
            return self.provider.security.key_pairs.create(name=name)

        def cleanup_kp(kp):
            self.provider.security.key_pairs.delete(key_pair_id=kp.id)

        def extra_tests(kp):
            # Recreating existing keypair should raise an exception
            with self.assertRaises(Exception):
                self.provider.security.key_pairs.create(name=kp.name)

        sit.check_crud(self, self.provider.security.key_pairs, KeyPair,
                       "cb_crudkp", create_kp, cleanup_kp,
                       extra_test_func=extra_tests)

    @helpers.skipIfNoService(['security.key_pairs'])
<<<<<<< HEAD
    def test_key_pair(self):
        name = 'cbtestkeypairB-{0}'.format(uuid.uuid4().hex[:6])
=======
    def test_key_pair_properties(self):
        name = 'cb_kpprops-{0}'.format(helpers.get_uuid())
>>>>>>> fe67ae50
        kp = self.provider.security.key_pairs.create(name=name)
        with helpers.cleanup_action(lambda: kp.delete()):
            self.assertIsNotNone(
                kp.material,
                "KeyPair material is empty but it should not be.")

    @helpers.skipIfNoService(['security.security_groups'])
<<<<<<< HEAD
    def test_crud_security_group_service(self):
        name = 'CBTestSecurityGroupA-{0}'.format(uuid.uuid4().hex[:6])
=======
    def test_crud_security_group(self):
        name = 'cb_crudsg-{0}'.format(helpers.get_uuid())
>>>>>>> fe67ae50

        # Declare these variables and late binding will allow
        # the cleanup method access to the most current values
        net = None

        def create_sg(name):
            return self.provider.security.security_groups.create(
                name=name, description=name, network_id=net.id)

        def cleanup_sg(sg):
            sg.delete()

        with helpers.cleanup_action(lambda: helpers.cleanup_test_resources(
                network=net)):
            net, _ = helpers.create_test_network(self.provider, name)

            sit.check_crud(self, self.provider.security.security_groups,
                           SecurityGroup, "cb_crudsg", create_sg, cleanup_sg)

    @helpers.skipIfNoService(['security.security_groups'])
<<<<<<< HEAD
    def test_security_group(self):
        """Test for proper creation of a security group."""
        name = 'CBTestSecurityGroupB-{0}'.format(uuid.uuid4().hex[:6])
=======
    def test_security_group_properties(self):
        name = 'cb_propsg-{0}'.format(helpers.get_uuid())
>>>>>>> fe67ae50

        # Declare these variables and late binding will allow
        # the cleanup method access to the most current values
        net = None
        sg = None
        with helpers.cleanup_action(lambda: helpers.cleanup_test_resources(
                network=net, security_group=sg)):
            net, _ = helpers.create_test_network(self.provider, name)
            sg = self.provider.security.security_groups.create(
                name=name, description=name, network_id=net.id)

            self.assertEqual(name, sg.description)

            rule = sg.add_rule(ip_protocol='tcp', from_port=1111, to_port=1111,
                               cidr_ip='0.0.0.0/0')
            found_rule = sg.get_rule(ip_protocol='tcp', from_port=1111,
                                     to_port=1111, cidr_ip='0.0.0.0/0')
            self.assertTrue(
                rule == found_rule,
                "Expected rule {0} not found in security group: {0}".format(
                    rule, sg.rules))

            object_keys = (
                sg.rules[0].ip_protocol,
                sg.rules[0].from_port,
                sg.rules[0].to_port)
            self.assertTrue(
                all(str(key) in repr(sg.rules[0]) for key in object_keys),
                "repr(obj) should contain ip_protocol, form_port, and to_port"
                " so that the object can be reconstructed, but does not:"
                " {0}; {1}".format(sg.rules[0], object_keys))
            self.assertTrue(
                sg == sg,
                "The same security groups should be equal?")
            self.assertFalse(
                sg != sg,
                "The same security groups should still be equal?")

        sit.check_delete(self, self.provider.security.security_groups, sg)
        sgl = self.provider.security.security_groups.list()
        found_sg = [g for g in sgl if g.name == name]
        self.assertTrue(
            len(found_sg) == 0,
            "Security group {0} should have been deleted but still exists."
            .format(name))

    @helpers.skipIfNoService(['security.security_groups'])
    def test_security_group_rule_add_twice(self):
<<<<<<< HEAD
        """Test whether adding the same rule twice succeeds."""
        if isinstance(self.provider, TestMockHelperMixin):
            raise unittest.SkipTest(
                "Mock provider returns InvalidParameterValue: "
                "Value security_group is invalid for parameter.")

        name = 'CBTestSecurityGroupC-{0}'.format(uuid.uuid4().hex[:6])
=======
        name = 'cb_sgruletwice-{0}'.format(helpers.get_uuid())
>>>>>>> fe67ae50

        # Declare these variables and late binding will allow
        # the cleanup method access to the most current values
        net = None
        sg = None
        with helpers.cleanup_action(lambda: helpers.cleanup_test_resources(
                network=net, security_group=sg)):

            net, _ = helpers.create_test_network(self.provider, name)
            sg = self.provider.security.security_groups.create(
                name=name, description=name, network_id=net.id)

            rule = sg.add_rule(ip_protocol='tcp', from_port=1111, to_port=1111,
                               cidr_ip='0.0.0.0/0')
            # attempting to add the same rule twice should succeed
            same_rule = sg.add_rule(ip_protocol='tcp', from_port=1111,
                                    to_port=1111, cidr_ip='0.0.0.0/0')
            self.assertTrue(
                rule == same_rule,
                "Expected rule {0} not found in security group: {0}".format(
                    same_rule, sg.rules))

    @helpers.skipIfNoService(['security.security_groups'])
    def test_security_group_group_rule(self):
<<<<<<< HEAD
        """Test for proper creation of a security group rule."""
        name = 'CBTestSecurityGroupD-{0}'.format(uuid.uuid4().hex[:6])
=======
        name = 'cb_sgrule-{0}'.format(helpers.get_uuid())
>>>>>>> fe67ae50

        # Declare these variables and late binding will allow
        # the cleanup method access to the most current values
        net = None
        sg = None
        with helpers.cleanup_action(lambda: helpers.cleanup_test_resources(
                network=net, security_group=sg)):
            net, _ = helpers.create_test_network(self.provider, name)
            sg = self.provider.security.security_groups.create(
                name=name, description=name, network_id=net.id)
            self.assertTrue(
                len(sg.rules) == 0,
                "Expected no security group group rule. Got {0}."
                .format(sg.rules))
            rule = sg.add_rule(src_group=sg, ip_protocol='tcp', from_port=1,
                               to_port=65535)
            self.assertTrue(
                rule.group.name == name,
                "Expected security group rule name {0}. Got {1}."
                .format(name, rule.group.name))
            for r in sg.rules:
                r.delete()
            sg = self.provider.security.security_groups.get(sg.id)  # update
            self.assertTrue(
                len(sg.rules) == 0,
                "Deleting SecurityGroupRule should delete it: {0}".format(
                    sg.rules))
        sgl = self.provider.security.security_groups.list()
        found_sg = [g for g in sgl if g.name == name]
        self.assertTrue(
            len(found_sg) == 0,
            "Security group {0} should have been deleted but still exists."
            .format(name))<|MERGE_RESOLUTION|>--- conflicted
+++ resolved
@@ -11,22 +11,6 @@
 
     @helpers.skipIfNoService(['security.key_pairs'])
     def test_crud_key_pair_service(self):
-<<<<<<< HEAD
-        name = 'cbtestkeypairA-{0}'.format(uuid.uuid4().hex[:6])
-        kp = self.provider.security.key_pairs.create(name=name)
-        with helpers.cleanup_action(
-            lambda:
-                self.provider.security.key_pairs.delete(key_pair_id=kp.id)
-        ):
-            # test list method
-            kpl = self.provider.security.key_pairs.list()
-            list_kpl = [i for i in kpl if i.name == name]
-            self.assertTrue(
-                len(list_kpl) == 1,
-                "List key pairs does not return the expected key pair %s" %
-                name)
-=======
->>>>>>> fe67ae50
 
         def create_kp(name):
             return self.provider.security.key_pairs.create(name=name)
@@ -44,13 +28,8 @@
                        extra_test_func=extra_tests)
 
     @helpers.skipIfNoService(['security.key_pairs'])
-<<<<<<< HEAD
-    def test_key_pair(self):
-        name = 'cbtestkeypairB-{0}'.format(uuid.uuid4().hex[:6])
-=======
     def test_key_pair_properties(self):
         name = 'cb_kpprops-{0}'.format(helpers.get_uuid())
->>>>>>> fe67ae50
         kp = self.provider.security.key_pairs.create(name=name)
         with helpers.cleanup_action(lambda: kp.delete()):
             self.assertIsNotNone(
@@ -58,13 +37,8 @@
                 "KeyPair material is empty but it should not be.")
 
     @helpers.skipIfNoService(['security.security_groups'])
-<<<<<<< HEAD
-    def test_crud_security_group_service(self):
-        name = 'CBTestSecurityGroupA-{0}'.format(uuid.uuid4().hex[:6])
-=======
     def test_crud_security_group(self):
         name = 'cb_crudsg-{0}'.format(helpers.get_uuid())
->>>>>>> fe67ae50
 
         # Declare these variables and late binding will allow
         # the cleanup method access to the most current values
@@ -85,14 +59,8 @@
                            SecurityGroup, "cb_crudsg", create_sg, cleanup_sg)
 
     @helpers.skipIfNoService(['security.security_groups'])
-<<<<<<< HEAD
-    def test_security_group(self):
-        """Test for proper creation of a security group."""
-        name = 'CBTestSecurityGroupB-{0}'.format(uuid.uuid4().hex[:6])
-=======
     def test_security_group_properties(self):
         name = 'cb_propsg-{0}'.format(helpers.get_uuid())
->>>>>>> fe67ae50
 
         # Declare these variables and late binding will allow
         # the cleanup method access to the most current values
@@ -141,17 +109,7 @@
 
     @helpers.skipIfNoService(['security.security_groups'])
     def test_security_group_rule_add_twice(self):
-<<<<<<< HEAD
-        """Test whether adding the same rule twice succeeds."""
-        if isinstance(self.provider, TestMockHelperMixin):
-            raise unittest.SkipTest(
-                "Mock provider returns InvalidParameterValue: "
-                "Value security_group is invalid for parameter.")
-
-        name = 'CBTestSecurityGroupC-{0}'.format(uuid.uuid4().hex[:6])
-=======
         name = 'cb_sgruletwice-{0}'.format(helpers.get_uuid())
->>>>>>> fe67ae50
 
         # Declare these variables and late binding will allow
         # the cleanup method access to the most current values
@@ -176,12 +134,7 @@
 
     @helpers.skipIfNoService(['security.security_groups'])
     def test_security_group_group_rule(self):
-<<<<<<< HEAD
-        """Test for proper creation of a security group rule."""
-        name = 'CBTestSecurityGroupD-{0}'.format(uuid.uuid4().hex[:6])
-=======
         name = 'cb_sgrule-{0}'.format(helpers.get_uuid())
->>>>>>> fe67ae50
 
         # Declare these variables and late binding will allow
         # the cleanup method access to the most current values
