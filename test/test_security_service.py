--- conflicted
+++ resolved
@@ -101,23 +101,13 @@
             self.provider.security.security_groups.delete(group_id=sg.id)
 
     def test_crud_security_group_service(self):
-<<<<<<< HEAD
         name = 'cbtestsecuritygroup-a'
-        sg = self.provider.security.security_groups.create(
-            name=name, description=name)
+        net = self.provider.network.create(name=name)
+        sg = self.provider.security.security_groups.create(
+            name=name, description=name, network_id=net.id)
         #Empty security groups don't exist in GCE. Let's add a dummy rule.
         sg.add_rule(ip_protocol='tcp', cidr_ip='0.0.0.0/0')
-        with helpers.cleanup_action(
-            lambda:
-                self.provider.security.security_groups.delete(group_id=sg.id)
-        ):
-=======
-        name = 'cbtestsecuritygroupA-{0}'.format(uuid.uuid4())
-        net = self.provider.network.create(name=name)
-        sg = self.provider.security.security_groups.create(
-            name=name, description=name, network_id=net.id)
-        with helpers.cleanup_action(lambda: self.cleanup_sg(sg, net)):
->>>>>>> 3489b9c8
+        with helpers.cleanup_action(lambda: self.cleanup_sg(sg, net)):
             self.assertEqual(name, sg.description)
 
             # test list method
@@ -167,12 +157,8 @@
 
     def test_security_group(self):
         """Test for proper creation of a security group."""
-<<<<<<< HEAD
         name = 'cbtestsecuritygroup-b'
-=======
-        name = 'cbtestsecuritygroupB-{0}'.format(uuid.uuid4())
-        net = self.provider.network.create(name=name)
->>>>>>> 3489b9c8
+        net = self.provider.network.create(name=name)
         sg = self.provider.security.security_groups.create(
             name=name, description=name, network_id=net.id)
         with helpers.cleanup_action(lambda: self.cleanup_sg(sg, net)):
@@ -238,29 +224,17 @@
 
     def test_security_group_group_rule(self):
         """Test for proper creation of a security group rule."""
-<<<<<<< HEAD
         name = 'cbtestsecuritygroup-c'
-        sg = self.provider.security.security_groups.create(
-            name=name, description=name)
-        with helpers.cleanup_action(
-                lambda: None if sg is None else sg.delete()):
-=======
-        name = 'cbtestsecuritygroupC-{0}'.format(uuid.uuid4())
-        net = self.provider.network.create(name=name)
-        sg = self.provider.security.security_groups.create(
-            name=name, description=name, network_id=net.id)
-        with helpers.cleanup_action(lambda: self.cleanup_sg(sg, net)):
->>>>>>> 3489b9c8
+        net = self.provider.network.create(name=name)
+        sg = self.provider.security.security_groups.create(
+            name=name, description=name, network_id=net.id)
+        with helpers.cleanup_action(lambda: self.cleanup_sg(sg, net)):
             self.assertTrue(
                 len(sg.rules) == 0,
                 "Expected no security group group rule. Got {0}."
                 .format(sg.rules))
-<<<<<<< HEAD
-            rule = sg.add_rule(ip_protocol='tcp', src_group=sg)
-=======
             rule = sg.add_rule(src_group=sg, ip_protocol='tcp', from_port=0,
                                to_port=65535)
->>>>>>> 3489b9c8
             self.assertTrue(
                 rule.group.name == name,
                 "Expected security group rule name {0}. Got {1}."
