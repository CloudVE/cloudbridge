--- conflicted
+++ resolved
@@ -10,103 +10,6 @@
 
 class CloudNetworkServiceTestCase(ProviderTestBase):
 
-<<<<<<< HEAD
-    @helpers.skipIfNoService(['network'])
-    def test_crud_network_service(self):
-        name = 'cbtestnetworkservice-{0}'.format(uuid.uuid4().hex[:6])
-        subnet_name = 'cbtestsubnetservice-{0}'.format(uuid.uuid4().hex[:6])
-        net = self.provider.network.create(name=name)
-        with helpers.cleanup_action(
-            lambda:
-                self.provider.network.delete(network_id=net.id)
-        ):
-            # test list method
-            netl = self.provider.network.list()
-            list_netl = [n for n in netl if n.name == name]
-            self.assertTrue(
-                len(list_netl) == 1,
-                "List networks does not return the expected network %s" %
-                name)
-
-            # check get
-            get_net = self.provider.network.get(network_id=net.id)
-            self.assertTrue(
-                get_net == net,
-                "Get network did not return the expected network {0}."
-                .format(name))
-
-            # check subnet
-            subnet = self.provider.network.subnets.create(
-                network=net, cidr_block="10.0.1.0/24", name=subnet_name)
-            with helpers.cleanup_action(
-                lambda:
-                    self.provider.network.subnets.delete(subnet=subnet)
-            ):
-                # test list method
-                subnetl = self.provider.network.subnets.list(network=net)
-                list_subnetl = [n for n in subnetl if n.name == subnet_name]
-                self.assertTrue(
-                    len(list_subnetl) == 1,
-                    "List subnets does not return the expected subnet %s" %
-                    subnet_name)
-                # test get method
-                sn = self.provider.network.subnets.get(subnet.id)
-                self.assertTrue(
-                    subnet.id == sn.id,
-                    "GETting subnet should return the same subnet")
-
-            subnetl = self.provider.network.subnets.list()
-            found_subnet = [n for n in subnetl if n.name == subnet_name]
-            self.assertTrue(
-                len(found_subnet) == 0,
-                "Subnet {0} should have been deleted but still exists."
-                .format(subnet_name))
-
-            # Check floating IP address
-            ip = self.provider.network.create_floating_ip()
-            ip_id = ip.id
-            with helpers.cleanup_action(lambda: ip.delete()):
-                ipl = self.provider.network.floating_ips()
-                self.assertTrue(
-                    ip in ipl,
-                    "Floating IP address {0} should exist in the list {1}"
-                    .format(ip.id, ipl))
-                # 2016-08: address filtering not implemented in moto
-                # empty_ipl = self.provider.network.floating_ips('dummy-net')
-                # self.assertFalse(
-                #     empty_ipl,
-                #     "Bogus network should not have any floating IPs: {0}"
-                #     .format(empty_ipl))
-                self.assertIn(
-                    ip.public_ip, repr(ip),
-                    "repr(obj) should contain the address public IP value.")
-                self.assertFalse(
-                    ip.private_ip,
-                    "Floating IP should not have a private IP value ({0})."
-                    .format(ip.private_ip))
-                self.assertFalse(
-                    ip.in_use(),
-                    "Newly created floating IP address should not be in use.")
-            ipl = self.provider.network.floating_ips()
-            found_ip = [a for a in ipl if a.id == ip_id]
-            self.assertTrue(
-                len(found_ip) == 0,
-                "Floating IP {0} should have been deleted but still exists."
-                .format(ip_id))
-
-        netl = self.provider.network.list()
-        found_net = [n for n in netl if n.name == name]
-        self.assertEqual(
-            len(found_net), 0,
-            "Network {0} should have been deleted but still exists."
-            .format(name))
-
-    @helpers.skipIfNoService(['network'])
-    def test_crud_network(self):
-        name = 'cbtestnetwork-{0}'.format(uuid.uuid4().hex[:6])
-        subnet_name = 'cbtestsubnet-{0}'.format(uuid.uuid4().hex[:6])
-        net = self.provider.network.create(name=name)
-=======
     @helpers.skipIfNoService(['networking.networks'])
     def test_crud_network(self):
 
@@ -126,7 +29,6 @@
         subnet_name = 'cb_propsubnet-{0}'.format(helpers.get_uuid())
         net = self.provider.networking.networks.create(
             name=name, cidr_block='10.0.0.0/16')
->>>>>>> fe67ae50
         with helpers.cleanup_action(
             lambda: net.delete()
         ):
@@ -232,11 +134,7 @@
                             router.detach_subnet(subnet)
                             router.detach_gateway(gateway)
 
-<<<<<<< HEAD
-        name = 'cbtestrouter-{0}'.format(uuid.uuid4().hex[:6])
-=======
         name = 'cb_crudrouter-{0}'.format(helpers.get_uuid())
->>>>>>> fe67ae50
         # Declare these variables and late binding will allow
         # the cleanup method access to the most current values
         net = None
@@ -253,56 +151,13 @@
                                    zone=helpers.get_provider_test_data(
                                        self.provider, 'placement'))
 
-            # Comment out routers assertion because Azure has dummy
-            # implementation for routers
-            # and not returns the expected router from the routers method
             # Check basic router properties
-<<<<<<< HEAD
-            # self.assertIn(
-            #     router, self.provider.network.routers(),
-            #     "Router {0} should exist in the router list {1}.".format(
-            #         router.id, self.provider.network.routers()))
-            self.assertIn(
-                router.id, repr(router),
-                "repr(obj) should contain the object id so that the object"
-                " can be reconstructed, but does not.")
-            self.assertEqual(
-                router.name, name,
-                "Router {0} name should be {1}.".format(router.name, name))
-=======
             sit.check_standard_behaviour(
                 self, self.provider.networking.routers, router)
->>>>>>> fe67ae50
             self.assertEqual(
                 router.state, RouterState.DETACHED,
                 "Router {0} state {1} should be {2}.".format(
                     router.id, router.state, RouterState.DETACHED))
-<<<<<<< HEAD
-            self.assertFalse(
-                router.network_id,
-                "Router {0} should not be assoc. with a "
-                "network {1}".format(router.id, router.network_id))
-
-            # TODO: Cloud specific code, needs fixing
-            # Check router connectivity
-            # On OpenStack only one network is external and on AWS every
-            # network is external, yet we need to use the
-            # one we've created?!
-            if self.provider.PROVIDER_ID == 'openstack':
-                for n in self.provider.network.list():
-                    if n.external:
-                        external_net = n
-                        break
-            else:
-                external_net = net
-            router.attach_network(external_net.id)
-            router.refresh()
-            self.assertEqual(
-                router.network_id, external_net.id,
-                "Router should be attached to network {0}, not {1}".format(
-                    external_net.id, router.network_id))
-            router.add_route(sn.id)
-=======
 
 #             self.assertFalse(
 #                 router.network_id,
@@ -313,7 +168,6 @@
             gteway = (self.provider.networking.gateways
                       .get_or_create_inet_gateway(name))
             router.attach_gateway(gteway)
->>>>>>> fe67ae50
             # TODO: add a check for routes after that's been implemented
 
         sit.check_delete(self, self.provider.networking.routers, router)
