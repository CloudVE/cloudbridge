import test.helpers as helpers

from test.helpers import ProviderTestBase
from test.helpers import standard_interface_tests as sit

from cloudbridge.cloud.interfaces.resources import RouterState
from cloudbridge.cloud.interfaces.resources import Subnet


class CloudNetworkServiceTestCase(ProviderTestBase):
    @helpers.skipIfNoService(['networking.networks'])
    def test_crud_network_service(self):
<<<<<<< HEAD
        name = 'cbtestnetworkservice-{0}'.format(uuid.uuid4().hex[:6])
        subnet_name = 'cbtestsubnetservice-{0}'.format(uuid.uuid4().hex[:6])
        net = self.provider.network.create(name=name)
=======
        name = 'cb_crudnetwork-{0}'.format(helpers.get_uuid())
        subnet_name = 'cb_crudsubnet-{0}'.format(helpers.get_uuid())
        net = self.provider.networking.networks.create(
            name=name, cidr_block='10.0.0.0/16')
>>>>>>> 42db5cc1
        with helpers.cleanup_action(
            lambda:
            self.provider.networking.networks.delete(network_id=net.id)
        ):
            sit.check_standard_behaviour(
                self, self.provider.networking.networks, net)

            # check subnet
<<<<<<< HEAD
            subnet = self.provider.network.subnets.create(
                network=net, cidr_block="10.0.1.0/24", name=subnet_name)
=======
            subnet = self.provider.networking.subnets.create(
                network=net, cidr_block="10.0.0.1/24", name=subnet_name)
>>>>>>> 42db5cc1
            with helpers.cleanup_action(
                lambda:
                self.provider.networking.subnets.delete(subnet=subnet)
            ):
                sit.check_standard_behaviour(
                    self, self.provider.networking.subnets, subnet)

            sit.check_delete(self, self.provider.networking.subnets, subnet)

            # Check floating IP address
            ip = self.provider.networking.networks.create_floating_ip()
            ip_id = ip.id
            with helpers.cleanup_action(lambda: ip.delete()):
                ipl = self.provider.networking.networks.floating_ips
                self.assertTrue(
                    ip in ipl,
                    "Floating IP address {0} should exist in the list {1}"
                    .format(ip.id, ipl))
                # 2016-08: address filtering not implemented in moto
                # empty_ipl = self.provider.network.floating_ips('dummy-net')
                # self.assertFalse(
                #     empty_ipl,
                #     "Bogus network should not have any floating IPs: {0}"
                #     .format(empty_ipl))
                self.assertIn(
                    ip.public_ip, repr(ip),
                    "repr(obj) should contain the address public IP value.")
                self.assertFalse(
                    ip.private_ip,
                    "Floating IP should not have a private IP value ({0})."
                    .format(ip.private_ip))
                self.assertFalse(
                    ip.in_use(),
                    "Newly created floating IP address should not be in use.")
            ipl = self.provider.networking.networks.floating_ips
            found_ip = [a for a in ipl if a.id == ip_id]
            self.assertTrue(
                len(found_ip) == 0,
                "Floating IP {0} should have been deleted but still exists."
                .format(ip_id))

<<<<<<< HEAD
        netl = self.provider.network.list()
        found_net = [n for n in netl if n.name == name]
        self.assertEqual(
            len(found_net), 0,
            "Network {0} should have been deleted but still exists."
            .format(name))

    @helpers.skipIfNoService(['network'])
    def test_crud_network(self):
        name = 'cbtestnetwork-{0}'.format(uuid.uuid4().hex[:6])
        subnet_name = 'cbtestsubnet-{0}'.format(uuid.uuid4().hex[:6])
        net = self.provider.network.create(name=name)
=======
        sit.check_delete(self, self.provider.networking.networks, net)

    @helpers.skipIfNoService(['networking.networks'])
    def test_network_properties(self):
        name = 'cb_propnetwork-{0}'.format(helpers.get_uuid())
        subnet_name = 'cb_propsubnet-{0}'.format(helpers.get_uuid())
        net = self.provider.networking.networks.create(
            name=name, cidr_block='10.0.0.0/16')
>>>>>>> 42db5cc1
        with helpers.cleanup_action(
            lambda: net.delete()
        ):
            net.wait_till_ready()
            self.assertEqual(
                net.state, 'available',
                "Network in state '%s', yet should be 'available'" % net.state)

            sit.check_repr(self, net)

            self.assertIn(
                net.cidr_block, ['', '10.0.0.0/16'],
                "Network CIDR %s does not contain the expected value."
                % net.cidr_block)

            cidr = '10.0.1.0/24'
            sn = net.create_subnet(name=subnet_name, cidr_block=cidr,
                                   zone=helpers.get_provider_test_data(
                                       self.provider, 'placement'))
            with helpers.cleanup_action(lambda: sn.delete()):
                self.assertTrue(
                    sn.id in [s.id for s in net.subnets],
                    "Subnet ID %s should be listed in network subnets %s."
                    % (sn.id, net.subnets))

                self.assertIn(
                    net.id, sn.network_id,
                    "Network ID %s should be specified in the subnet's network"
                    " id %s." % (net.id, sn.network_id))

                self.assertEqual(
                    cidr, sn.cidr_block,
                    "Subnet's CIDR %s should match the specified one %s." % (
                        sn.cidr_block, cidr))

    @helpers.skipIfNoService(['networking.networks.routers'])
    def test_crud_router(self):
        def _cleanup(net, subnet, router, gateway):
            with helpers.cleanup_action(lambda: net.delete()):
                with helpers.cleanup_action(lambda: subnet.delete()):
                    with helpers.cleanup_action(lambda: gateway.delete()):
                        with helpers.cleanup_action(lambda: router.delete()):
                            router.detach_subnet(subnet)
                            router.detach_gateway(gateway)

<<<<<<< HEAD
        name = 'cbtestrouter-{0}'.format(uuid.uuid4().hex[:6])
=======
        name = 'cb_crudrouter-{0}'.format(helpers.get_uuid())
>>>>>>> 42db5cc1
        # Declare these variables and late binding will allow
        # the cleanup method access to the most current values
        net = None
        sn = None
        router = None
        gteway = None
        with helpers.cleanup_action(lambda: _cleanup(net, sn, router, gteway)):
            net = self.provider.networking.networks.create(
                name=name, cidr_block='10.0.0.0/16')
            router = self.provider.networking.routers.create(network=net,
                                                             name=name)
            cidr = '10.0.1.0/24'
            sn = net.create_subnet(name=name, cidr_block=cidr,
                                   zone=helpers.get_provider_test_data(
                                       self.provider, 'placement'))

            # Check basic router properties
<<<<<<< HEAD
            # self.assertIn(
            #     router, self.provider.network.routers(),
            #     "Router {0} should exist in the router list {1}.".format(
            #         router.id, self.provider.network.routers()))
            self.assertIn(
                router.id, repr(router),
                "repr(obj) should contain the object id so that the object"
                " can be reconstructed, but does not.")
            self.assertEqual(
                router.name, name,
                "Router {0} name should be {1}.".format(router.name, name))
=======
            sit.check_standard_behaviour(
                self, self.provider.networking.routers, router)
>>>>>>> 42db5cc1
            self.assertEqual(
                router.state, RouterState.DETACHED,
                "Router {0} state {1} should be {2}.".format(
                    router.id, router.state, RouterState.DETACHED))
<<<<<<< HEAD
            self.assertFalse(
                router.network_id,
                "Router {0} should not be assoc. with a "
                "network {1}".format(router.id, router.network_id))

            # TODO: Cloud specific code, needs fixing
            # Check router connectivity
            # On OpenStack only one network is external and on AWS every
            # network is external, yet we need to use the
            # one we've created?!
            if self.provider.PROVIDER_ID == 'openstack':
                for n in self.provider.network.list():
                    if n.external:
                        external_net = n
                        break
            else:
                external_net = net
            router.attach_network(external_net.id)
            router.refresh()
            self.assertEqual(
                router.network_id, external_net.id,
                "Router should be attached to network {0}, not {1}".format(
                    external_net.id, router.network_id))
            router.add_route(sn.id)
=======

            #             self.assertFalse(
            #                 router.network_id,
            #                 "Router {0} should not be assoc. with a network {1}".format(
            #                     router.id, router.network_id))

            router.attach_subnet(sn)
            gteway = (self.provider.networking.gateways
                      .get_or_create_inet_gateway(name))
            router.attach_gateway(gteway)
>>>>>>> 42db5cc1
            # TODO: add a check for routes after that's been implemented

        sit.check_delete(self, self.provider.networking.routers, router)

    @helpers.skipIfNoService(['networking.networks'])
    def test_default_network(self):
        subnet = self.provider.networking.subnets.get_or_create_default()
        self.assertIsInstance(subnet, Subnet)<|MERGE_RESOLUTION|>--- conflicted
+++ resolved
@@ -10,16 +10,10 @@
 class CloudNetworkServiceTestCase(ProviderTestBase):
     @helpers.skipIfNoService(['networking.networks'])
     def test_crud_network_service(self):
-<<<<<<< HEAD
-        name = 'cbtestnetworkservice-{0}'.format(uuid.uuid4().hex[:6])
-        subnet_name = 'cbtestsubnetservice-{0}'.format(uuid.uuid4().hex[:6])
-        net = self.provider.network.create(name=name)
-=======
         name = 'cb_crudnetwork-{0}'.format(helpers.get_uuid())
         subnet_name = 'cb_crudsubnet-{0}'.format(helpers.get_uuid())
         net = self.provider.networking.networks.create(
             name=name, cidr_block='10.0.0.0/16')
->>>>>>> 42db5cc1
         with helpers.cleanup_action(
             lambda:
             self.provider.networking.networks.delete(network_id=net.id)
@@ -28,13 +22,8 @@
                 self, self.provider.networking.networks, net)
 
             # check subnet
-<<<<<<< HEAD
-            subnet = self.provider.network.subnets.create(
-                network=net, cidr_block="10.0.1.0/24", name=subnet_name)
-=======
             subnet = self.provider.networking.subnets.create(
                 network=net, cidr_block="10.0.0.1/24", name=subnet_name)
->>>>>>> 42db5cc1
             with helpers.cleanup_action(
                 lambda:
                 self.provider.networking.subnets.delete(subnet=subnet)
@@ -76,20 +65,6 @@
                 "Floating IP {0} should have been deleted but still exists."
                 .format(ip_id))
 
-<<<<<<< HEAD
-        netl = self.provider.network.list()
-        found_net = [n for n in netl if n.name == name]
-        self.assertEqual(
-            len(found_net), 0,
-            "Network {0} should have been deleted but still exists."
-            .format(name))
-
-    @helpers.skipIfNoService(['network'])
-    def test_crud_network(self):
-        name = 'cbtestnetwork-{0}'.format(uuid.uuid4().hex[:6])
-        subnet_name = 'cbtestsubnet-{0}'.format(uuid.uuid4().hex[:6])
-        net = self.provider.network.create(name=name)
-=======
         sit.check_delete(self, self.provider.networking.networks, net)
 
     @helpers.skipIfNoService(['networking.networks'])
@@ -98,7 +73,6 @@
         subnet_name = 'cb_propsubnet-{0}'.format(helpers.get_uuid())
         net = self.provider.networking.networks.create(
             name=name, cidr_block='10.0.0.0/16')
->>>>>>> 42db5cc1
         with helpers.cleanup_action(
             lambda: net.delete()
         ):
@@ -144,11 +118,7 @@
                             router.detach_subnet(subnet)
                             router.detach_gateway(gateway)
 
-<<<<<<< HEAD
-        name = 'cbtestrouter-{0}'.format(uuid.uuid4().hex[:6])
-=======
         name = 'cb_crudrouter-{0}'.format(helpers.get_uuid())
->>>>>>> 42db5cc1
         # Declare these variables and late binding will allow
         # the cleanup method access to the most current values
         net = None
@@ -166,52 +136,12 @@
                                        self.provider, 'placement'))
 
             # Check basic router properties
-<<<<<<< HEAD
-            # self.assertIn(
-            #     router, self.provider.network.routers(),
-            #     "Router {0} should exist in the router list {1}.".format(
-            #         router.id, self.provider.network.routers()))
-            self.assertIn(
-                router.id, repr(router),
-                "repr(obj) should contain the object id so that the object"
-                " can be reconstructed, but does not.")
-            self.assertEqual(
-                router.name, name,
-                "Router {0} name should be {1}.".format(router.name, name))
-=======
             sit.check_standard_behaviour(
                 self, self.provider.networking.routers, router)
->>>>>>> 42db5cc1
             self.assertEqual(
                 router.state, RouterState.DETACHED,
                 "Router {0} state {1} should be {2}.".format(
                     router.id, router.state, RouterState.DETACHED))
-<<<<<<< HEAD
-            self.assertFalse(
-                router.network_id,
-                "Router {0} should not be assoc. with a "
-                "network {1}".format(router.id, router.network_id))
-
-            # TODO: Cloud specific code, needs fixing
-            # Check router connectivity
-            # On OpenStack only one network is external and on AWS every
-            # network is external, yet we need to use the
-            # one we've created?!
-            if self.provider.PROVIDER_ID == 'openstack':
-                for n in self.provider.network.list():
-                    if n.external:
-                        external_net = n
-                        break
-            else:
-                external_net = net
-            router.attach_network(external_net.id)
-            router.refresh()
-            self.assertEqual(
-                router.network_id, external_net.id,
-                "Router should be attached to network {0}, not {1}".format(
-                    external_net.id, router.network_id))
-            router.add_route(sn.id)
-=======
 
             #             self.assertFalse(
             #                 router.network_id,
@@ -222,7 +152,6 @@
             gteway = (self.provider.networking.gateways
                       .get_or_create_inet_gateway(name))
             router.attach_gateway(gteway)
->>>>>>> 42db5cc1
             # TODO: add a check for routes after that's been implemented
 
         sit.check_delete(self, self.provider.networking.routers, router)
