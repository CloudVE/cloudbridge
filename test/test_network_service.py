<<<<<<< HEAD
import test.helpers as helpers
from test.helpers import ProviderTestBase
from test.helpers import get_provider_test_data
from test.helpers import standard_interface_tests as sit

from cloudbridge.cloud.base.resources import BaseNetwork
=======
>>>>>>> 2214bb82
from cloudbridge.cloud.interfaces.resources import FloatingIP
from cloudbridge.cloud.interfaces.resources import Network
from cloudbridge.cloud.interfaces.resources import NetworkState
from cloudbridge.cloud.interfaces.resources import RouterState
from cloudbridge.cloud.interfaces.resources import Subnet
from cloudbridge.cloud.interfaces.resources import SubnetState

import test.helpers as helpers
from test.helpers import ProviderTestBase
from test.helpers import get_provider_test_data
from test.helpers import standard_interface_tests as sit


class CloudNetworkServiceTestCase(ProviderTestBase):

    _multiprocess_can_split_ = True

    @helpers.skipIfNoService(['networking.networks'])
    def test_crud_network(self):

        def create_net(label):
            return self.provider.networking.networks.create(
                label=label, cidr_block='10.0.0.0/16')

        def cleanup_net(net):
            if net:
                net.delete()
                net.refresh()
                self.assertTrue(
                    net.state == NetworkState.UNKNOWN,
                    "Network.state must be unknown when refreshing after "
                    "a delete but got %s"
                    % net.state)

        sit.check_crud(self, self.provider.networking.networks, Network,
                       "cb-crudnetwork", create_net, cleanup_net)

    @helpers.skipIfNoService(['networking.networks'])
    def test_network_properties(self):
<<<<<<< HEAD
        name = 'cb-propnetwork-{0}'.format(helpers.get_uuid())
        subnet_name = 'cb-propsubnet-{0}'.format(helpers.get_uuid())
        net = self.provider.networking.networks.create(
            name=name, cidr_block='10.0.0.0/16')
        with helpers.cleanup_action(lambda: net.delete()):
=======
        label = 'cb-propnetwork-{0}'.format(helpers.get_uuid())
        subnet_label = 'cb-propsubnet-{0}'.format(helpers.get_uuid())
        net = self.provider.networking.networks.create(
            label=label, cidr_block='10.0.0.0/16')
        with helpers.cleanup_action(
            lambda: net.delete()
        ):
>>>>>>> 2214bb82
            net.wait_till_ready()
            self.assertEqual(
                net.state, 'available',
                "Network in state '%s', yet should be 'available'" % net.state)

            sit.check_repr(self, net)

            self.assertIn(
                net.cidr_block, ['', '10.0.0.0/16', '10.128.0.0/9'],
                "Network CIDR %s does not contain the expected value."
                % net.cidr_block)

<<<<<<< HEAD
            cidr = '{0}/24'.format(net.cidr_block.split('/')[0] or '10.0.0.0')
            sn = net.create_subnet(name=subnet_name, cidr_block=cidr,
                                   zone=helpers.get_provider_test_data(
                                       self.provider, 'placement'))
=======
            cidr = '10.0.20.0/24'
            sn = net.create_subnet(
                label=subnet_label, cidr_block=cidr,
                zone=helpers.get_provider_test_data(self.provider,
                                                    'placement'))
>>>>>>> 2214bb82
            with helpers.cleanup_action(lambda: sn.delete()):
                self.assertTrue(
                    sn in net.subnets,
                    "Subnet ID %s should be listed in network subnets %s."
                    % (sn.id, net.subnets))

                self.assertTrue(
                    sn in self.provider.networking.subnets.list(network=net),
                    "Subnet ID %s should be included in the subnets list %s."
                    % (sn.id, self.provider.networking.subnets.list(net))
                )

                self.assertListEqual(
                    net.subnets, [sn],
                    "Network should have exactly one subnet: %s." % sn.id)

                self.assertEqual(
                    net.id, sn.network_id,
                    "Network ID %s and subnet's network id %s should be"
                    " equal." % (net.id, sn.network_id))

                self.assertEqual(
                    net, sn.network,
                    "Network obj %s and subnet's parent net obj %s"
                    " should be equal." % (net, sn.network))

                self.assertEqual(
                    cidr, sn.cidr_block,
                    "Should be exact cidr block that was requested")

                self.assertTrue(
                    BaseNetwork.cidr_blocks_overlap(cidr, sn.cidr_block),
                    "Subnet's CIDR %s should overlap the specified one %s." % (
                        sn.cidr_block, cidr))

    def test_crud_subnet(self):
        # Late binding will make sure that create_subnet gets the
        # correct value
        sn = helpers.get_or_create_default_subnet(self.provider)
        net = sn.network

        def create_subnet(label):
            return self.provider.networking.subnets.create(
                label=label, network=net, cidr_block="10.0.10.0/24",
                zone=helpers.get_provider_test_data(
                    self.provider, 'placement'))

        def cleanup_subnet(subnet):
            if subnet:
                subnet.delete()
                subnet.refresh()
                self.assertTrue(
                    subnet.state == SubnetState.UNKNOWN,
                    "Subnet.state must be unknown when refreshing after "
                    "a delete but got %s"
                    % subnet.state)

<<<<<<< HEAD
        net_name = 'cb-crudsubnet-{0}'.format(helpers.get_uuid())
        net = self.provider.networking.networks.create(
            name=net_name, cidr_block='10.0.0.0/16')
        with helpers.cleanup_action(
            lambda:
                self.provider.networking.networks.delete(network_id=net.id)
        ):
            sit.check_crud(self, self.provider.networking.subnets, Subnet,
                           "cb-crudsubnet", create_subnet, cleanup_subnet)

    def test_crud_floating_ip(self):
        net, gw = helpers.get_test_gateway(
            self.provider, 'cb-crudfipgw-{0}'.format(helpers.get_uuid()))
=======
        sit.check_crud(self, self.provider.networking.subnets, Subnet,
                       "cb-crudsubnet", create_subnet, cleanup_subnet)

    def test_crud_floating_ip(self):
        gw = helpers.get_test_gateway(
            self.provider)
>>>>>>> 2214bb82

        def create_fip(label):
            fip = gw.floating_ips.create()
            return fip

        def cleanup_fip(fip):
            if fip:
                gw.floating_ips.delete(fip.id)

        with helpers.cleanup_action(
                lambda: helpers.delete_test_gateway(gw)):
            sit.check_crud(self, gw.floating_ips, FloatingIP,
                           "cb-crudfip", create_fip, cleanup_fip,
                           skip_name_check=True)

    def test_floating_ip_properties(self):
        # Check floating IP address
<<<<<<< HEAD
        net, gw = helpers.get_test_gateway(
            self.provider, 'cb-crudfipgw-{0}'.format(helpers.get_uuid()))
=======
        gw = helpers.get_test_gateway(
            self.provider)
>>>>>>> 2214bb82
        fip = gw.floating_ips.create()
        with helpers.cleanup_action(
                lambda: helpers.delete_test_gateway(gw)):
            with helpers.cleanup_action(lambda: fip.delete()):
                fipl = list(gw.floating_ips)
                self.assertIn(fip, fipl)
                # 2016-08: address filtering not implemented in moto
                # empty_ipl = self.provider.network.floating_ips('dummy-net')
                # self.assertFalse(
                #     empty_ipl,
                #     "Bogus network should not have any floating IPs: {0}"
                #     .format(empty_ipl))
                self.assertFalse(
                    fip.private_ip,
                    "Floating IP should not have a private IP value ({0})."
                    .format(fip.private_ip))
                self.assertFalse(
                    fip.in_use,
                    "Newly created floating IP address should not be in use.")

    @helpers.skipIfNoService(['networking.routers'])
    def test_crud_router(self):

        def _cleanup(net, subnet, router, gateway):
            with helpers.cleanup_action(lambda: net.delete()):
                with helpers.cleanup_action(lambda: router.delete()):
                    with helpers.cleanup_action(lambda: subnet.delete()):
                        with helpers.cleanup_action(lambda: gateway.delete()):
                            router.detach_subnet(subnet)
                            router.detach_gateway(gateway)

<<<<<<< HEAD
        name = 'cb-crudrouter-{0}'.format(helpers.get_uuid())
=======
        label = 'cb-crudrouter-{0}'.format(helpers.get_uuid())
>>>>>>> 2214bb82
        # Declare these variables and late binding will allow
        # the cleanup method access to the most current values
        net = None
        sn = None
        router = None
        gteway = None
        with helpers.cleanup_action(lambda: _cleanup(net, sn, router, gteway)):
            net = self.provider.networking.networks.create(
<<<<<<< HEAD
                name=name, cidr_block='10.0.0.0/16')
            router = self.provider.networking.routers.create(network=net,
                                                             name=name)
            cidr = '{0}/24'.format(net.cidr_block.split('/')[0] or '10.0.0.0')
            sn = net.create_subnet(name=name, cidr_block=cidr,
=======
                label=label, cidr_block='10.0.0.0/16')
            router = self.provider.networking.routers.create(label=label,
                                                             network=net)
            cidr = '10.0.15.0/24'
            sn = net.create_subnet(label=label, cidr_block=cidr,
>>>>>>> 2214bb82
                                   zone=helpers.get_provider_test_data(
                                       self.provider, 'placement'))

            # Check basic router properties
            sit.check_standard_behaviour(
                self, self.provider.networking.routers, router)
            if (self.provider.PROVIDER_ID != 'gce'):
                self.assertEqual(
                    router.state, RouterState.DETACHED,
                    "Router {0} state {1} should be {2}.".format(
                        router.id, router.state, RouterState.DETACHED))

                self.assertFalse(
                    router.network_id,
                    "Router {0} should not be assoc. with network {1}".format(
                            router.id, router.network_id))

            self.assertTrue(
                len(router.subnets) == 0,
                "No subnet should be attached to router {1}".format(sn, router)
            )
            router.attach_subnet(sn)
            self.assertTrue(
                len(router.subnets) == 1,
                "Subnet {0} not attached to router {1}".format(sn, router)
            )
            gteway = net.gateways.get_or_create_inet_gateway()
            router.attach_gateway(gteway)
            # TODO: add a check for routes after that's been implemented

        sit.check_delete(self, self.provider.networking.routers, router)

    @helpers.skipIfNoService(['networking.networks'])
    def test_default_network(self):
        subnet = self.provider.networking.subnets.get_or_create_default(
            zone=get_provider_test_data(self.provider, 'placement'))
        self.assertIsInstance(subnet, Subnet)<|MERGE_RESOLUTION|>--- conflicted
+++ resolved
@@ -1,12 +1,3 @@
-<<<<<<< HEAD
-import test.helpers as helpers
-from test.helpers import ProviderTestBase
-from test.helpers import get_provider_test_data
-from test.helpers import standard_interface_tests as sit
-
-from cloudbridge.cloud.base.resources import BaseNetwork
-=======
->>>>>>> 2214bb82
 from cloudbridge.cloud.interfaces.resources import FloatingIP
 from cloudbridge.cloud.interfaces.resources import Network
 from cloudbridge.cloud.interfaces.resources import NetworkState
@@ -19,6 +10,7 @@
 from test.helpers import get_provider_test_data
 from test.helpers import standard_interface_tests as sit
 
+from cloudbridge.cloud.base.resources import BaseNetwork
 
 class CloudNetworkServiceTestCase(ProviderTestBase):
 
@@ -46,21 +38,11 @@
 
     @helpers.skipIfNoService(['networking.networks'])
     def test_network_properties(self):
-<<<<<<< HEAD
-        name = 'cb-propnetwork-{0}'.format(helpers.get_uuid())
-        subnet_name = 'cb-propsubnet-{0}'.format(helpers.get_uuid())
-        net = self.provider.networking.networks.create(
-            name=name, cidr_block='10.0.0.0/16')
-        with helpers.cleanup_action(lambda: net.delete()):
-=======
         label = 'cb-propnetwork-{0}'.format(helpers.get_uuid())
         subnet_label = 'cb-propsubnet-{0}'.format(helpers.get_uuid())
         net = self.provider.networking.networks.create(
             label=label, cidr_block='10.0.0.0/16')
-        with helpers.cleanup_action(
-            lambda: net.delete()
-        ):
->>>>>>> 2214bb82
+        with helpers.cleanup_action(lambda: net.delete()):
             net.wait_till_ready()
             self.assertEqual(
                 net.state, 'available',
@@ -73,18 +55,11 @@
                 "Network CIDR %s does not contain the expected value."
                 % net.cidr_block)
 
-<<<<<<< HEAD
-            cidr = '{0}/24'.format(net.cidr_block.split('/')[0] or '10.0.0.0')
-            sn = net.create_subnet(name=subnet_name, cidr_block=cidr,
-                                   zone=helpers.get_provider_test_data(
-                                       self.provider, 'placement'))
-=======
             cidr = '10.0.20.0/24'
             sn = net.create_subnet(
                 label=subnet_label, cidr_block=cidr,
                 zone=helpers.get_provider_test_data(self.provider,
                                                     'placement'))
->>>>>>> 2214bb82
             with helpers.cleanup_action(lambda: sn.delete()):
                 self.assertTrue(
                     sn in net.subnets,
@@ -142,28 +117,12 @@
                     "a delete but got %s"
                     % subnet.state)
 
-<<<<<<< HEAD
-        net_name = 'cb-crudsubnet-{0}'.format(helpers.get_uuid())
-        net = self.provider.networking.networks.create(
-            name=net_name, cidr_block='10.0.0.0/16')
-        with helpers.cleanup_action(
-            lambda:
-                self.provider.networking.networks.delete(network_id=net.id)
-        ):
-            sit.check_crud(self, self.provider.networking.subnets, Subnet,
-                           "cb-crudsubnet", create_subnet, cleanup_subnet)
-
-    def test_crud_floating_ip(self):
-        net, gw = helpers.get_test_gateway(
-            self.provider, 'cb-crudfipgw-{0}'.format(helpers.get_uuid()))
-=======
         sit.check_crud(self, self.provider.networking.subnets, Subnet,
                        "cb-crudsubnet", create_subnet, cleanup_subnet)
 
     def test_crud_floating_ip(self):
         gw = helpers.get_test_gateway(
             self.provider)
->>>>>>> 2214bb82
 
         def create_fip(label):
             fip = gw.floating_ips.create()
@@ -181,13 +140,8 @@
 
     def test_floating_ip_properties(self):
         # Check floating IP address
-<<<<<<< HEAD
-        net, gw = helpers.get_test_gateway(
-            self.provider, 'cb-crudfipgw-{0}'.format(helpers.get_uuid()))
-=======
         gw = helpers.get_test_gateway(
             self.provider)
->>>>>>> 2214bb82
         fip = gw.floating_ips.create()
         with helpers.cleanup_action(
                 lambda: helpers.delete_test_gateway(gw)):
@@ -219,11 +173,7 @@
                             router.detach_subnet(subnet)
                             router.detach_gateway(gateway)
 
-<<<<<<< HEAD
-        name = 'cb-crudrouter-{0}'.format(helpers.get_uuid())
-=======
         label = 'cb-crudrouter-{0}'.format(helpers.get_uuid())
->>>>>>> 2214bb82
         # Declare these variables and late binding will allow
         # the cleanup method access to the most current values
         net = None
@@ -232,19 +182,11 @@
         gteway = None
         with helpers.cleanup_action(lambda: _cleanup(net, sn, router, gteway)):
             net = self.provider.networking.networks.create(
-<<<<<<< HEAD
-                name=name, cidr_block='10.0.0.0/16')
-            router = self.provider.networking.routers.create(network=net,
-                                                             name=name)
-            cidr = '{0}/24'.format(net.cidr_block.split('/')[0] or '10.0.0.0')
-            sn = net.create_subnet(name=name, cidr_block=cidr,
-=======
                 label=label, cidr_block='10.0.0.0/16')
             router = self.provider.networking.routers.create(label=label,
                                                              network=net)
             cidr = '10.0.15.0/24'
             sn = net.create_subnet(label=label, cidr_block=cidr,
->>>>>>> 2214bb82
                                    zone=helpers.get_provider_test_data(
                                        self.provider, 'placement'))
 
