import test.helpers as helpers
from test.helpers import ProviderTestBase
from test.helpers import get_provider_test_data
from test.helpers import standard_interface_tests as sit

from cloudbridge.cloud.base.resources import BaseNetwork
from cloudbridge.cloud.interfaces.resources import FloatingIP
from cloudbridge.cloud.interfaces.resources import Network
from cloudbridge.cloud.interfaces.resources import RouterState
from cloudbridge.cloud.interfaces.resources import Subnet


class CloudNetworkServiceTestCase(ProviderTestBase):

    _multiprocess_can_split_ = True

    @helpers.skipIfNoService(['networking.networks'])
    def test_crud_network(self):

        def create_net(name):
            return self.provider.networking.networks.create(
                name=name, cidr_block='10.0.0.0/16')

        def cleanup_net(net):
            self.provider.networking.networks.delete(network_id=net.id)

        sit.check_crud(self, self.provider.networking.networks, Network,
                       "cb-crudnetwork", create_net, cleanup_net)

    @helpers.skipIfNoService(['networking.networks'])
    def test_network_properties(self):
        name = 'cb-propnetwork-{0}'.format(helpers.get_uuid())
        subnet_name = 'cb-propsubnet-{0}'.format(helpers.get_uuid())
        net = self.provider.networking.networks.create(
            name=name, cidr_block='10.0.0.0/16')
        with helpers.cleanup_action(
            lambda: net.delete()
        ):
            net.wait_till_ready()
            self.assertEqual(
                net.state, 'available',
                "Network in state '%s', yet should be 'available'" % net.state)

            sit.check_repr(self, net)

            self.assertIn(
                net.cidr_block, ['', '10.0.0.0/16', '10.128.0.0/9'],
                "Network CIDR %s does not contain the expected value."
                % net.cidr_block)

<<<<<<< HEAD
            cidr = '{0}/24'.format(net.cidr_block.split('/')[0] or '10.0.0.0')
            sn = net.create_subnet(name=subnet_name, cidr_block=cidr,
                                   zone=helpers.get_provider_test_data(
                                       self.provider, 'placement'))
=======
            cidr = '10.0.1.0/24'
            sn = net.create_subnet(
                name=subnet_name, cidr_block=cidr,
                zone=helpers.get_provider_test_data(self.provider,
                                                    'placement'))
>>>>>>> 879117a2
            with helpers.cleanup_action(lambda: sn.delete()):
                self.assertTrue(
                    sn in net.subnets,
                    "Subnet ID %s should be listed in network subnets %s."
                    % (sn.id, net.subnets))

                self.assertTrue(
                    sn in self.provider.networking.subnets.list(network=net),
                    "Subnet ID %s should be included in the subnets list %s."
                    % (sn.id, self.provider.networking.subnets.list(net))
                )

                self.assertListEqual(
                    net.subnets, [sn],
                    "Network should have exactly one subnet: %s." % sn.id)

                self.assertIn(
                    net.id, sn.network_id,
                    "Network ID %s should be specified in the subnet's network"
                    " id %s." % (net.id, sn.network_id))

                self.assertEqual(
                    BaseNetwork.cidr_blocks_overlap(cidr, sn.cidr_block),
                    "Subnet's CIDR %s should overlap the specified one %s." % (
                        sn.cidr_block, cidr))

    def test_crud_subnet(self):
        # Late binding will make sure that create_subnet gets the
        # correct value
        net = None

        def create_subnet(name):
            return self.provider.networking.subnets.create(
                network=net, cidr_block="10.0.0.0/24", name=name)

        def cleanup_subnet(subnet):
            self.provider.networking.subnets.delete(subnet=subnet)

        net_name = 'cb-crudsubnet-{0}'.format(helpers.get_uuid())
        net = self.provider.networking.networks.create(
            name=net_name, cidr_block='10.0.0.0/16')
        with helpers.cleanup_action(
            lambda:
                self.provider.networking.networks.delete(network_id=net.id)
        ):
            sit.check_crud(self, self.provider.networking.subnets, Subnet,
                           "cb-crudsubnet", create_subnet, cleanup_subnet)

    def test_crud_floating_ip(self):
        net, gw = helpers.get_test_gateway(
            self.provider, 'cb_crudfipgw-{0}'.format(helpers.get_uuid()))

        def create_fip(name):
            fip = gw.floating_ips.create()
            return fip

        def cleanup_fip(fip):
            gw.floating_ips.delete(fip.id)

<<<<<<< HEAD
        net, gw = helpers.get_test_gateway(
            self.provider, 'cb-crudfipgw-{0}'.format(helpers.get_uuid()))
=======
>>>>>>> 879117a2
        with helpers.cleanup_action(
                lambda: helpers.delete_test_gateway(net, gw)):
            sit.check_crud(self, gw.floating_ips, FloatingIP,
                           "cb-crudfip", create_fip, cleanup_fip,
                           skip_name_check=True)

    def test_floating_ip_properties(self):
        # Check floating IP address
        net, gw = helpers.get_test_gateway(
            self.provider, 'cb_crudfipgw-{0}'.format(helpers.get_uuid()))
        fip = gw.floating_ips.create()
        with helpers.cleanup_action(
                lambda: helpers.delete_test_gateway(net, gw)):
            with helpers.cleanup_action(lambda: fip.delete()):
                fipl = list(gw.floating_ips)
                self.assertIn(fip, fipl)
                # 2016-08: address filtering not implemented in moto
                # empty_ipl = self.provider.network.floating_ips('dummy-net')
                # self.assertFalse(
                #     empty_ipl,
                #     "Bogus network should not have any floating IPs: {0}"
                #     .format(empty_ipl))
                self.assertFalse(
                    fip.private_ip,
                    "Floating IP should not have a private IP value ({0})."
                    .format(fip.private_ip))
                self.assertFalse(
                    fip.in_use,
                    "Newly created floating IP address should not be in use.")

    @helpers.skipIfNoService(['networking.routers'])
    def test_crud_router(self):

        def _cleanup(net, subnet, router, gateway):
            with helpers.cleanup_action(lambda: net.delete()):
                with helpers.cleanup_action(lambda: subnet.delete()):
                    with helpers.cleanup_action(lambda: gateway.delete()):
                        with helpers.cleanup_action(lambda: router.delete()):
                            router.detach_subnet(subnet)
                            router.detach_gateway(gateway)

        name = 'cb-crudrouter-{0}'.format(helpers.get_uuid())
        # Declare these variables and late binding will allow
        # the cleanup method access to the most current values
        net = None
        sn = None
        router = None
        gteway = None
        with helpers.cleanup_action(lambda: _cleanup(net, sn, router, gteway)):
            net = self.provider.networking.networks.create(
                name=name, cidr_block='10.0.0.0/16')
            router = self.provider.networking.routers.create(network=net,
                                                             name=name)
            cidr = '{0}/24'.format(net.cidr_block.split('/')[0] or '10.0.0.0')
            sn = net.create_subnet(name=name, cidr_block=cidr,
                                   zone=helpers.get_provider_test_data(
                                       self.provider, 'placement'))

            # Check basic router properties
            sit.check_standard_behaviour(
                self, self.provider.networking.routers, router)
            self.assertEqual(
                router.state, RouterState.DETACHED,
                "Router {0} state {1} should be {2}.".format(
                    router.id, router.state, RouterState.DETACHED))

#             self.assertFalse(
#                 router.network_id,
#                 "Router {0} should not be assoc. with a network {1}".format(
#                     router.id, router.network_id))

            router.attach_subnet(sn)
            gteway = net.gateways.get_or_create_inet_gateway(name)
            router.attach_gateway(gteway)
            # TODO: add a check for routes after that's been implemented

        sit.check_delete(self, self.provider.networking.routers, router)

    @helpers.skipIfNoService(['networking.networks'])
    def test_default_network(self):
        subnet = self.provider.networking.subnets.get_or_create_default(
            zone=get_provider_test_data(self.provider, 'placement'))
        self.assertIsInstance(subnet, Subnet)<|MERGE_RESOLUTION|>--- conflicted
+++ resolved
@@ -48,18 +48,10 @@
                 "Network CIDR %s does not contain the expected value."
                 % net.cidr_block)
 
-<<<<<<< HEAD
             cidr = '{0}/24'.format(net.cidr_block.split('/')[0] or '10.0.0.0')
             sn = net.create_subnet(name=subnet_name, cidr_block=cidr,
                                    zone=helpers.get_provider_test_data(
                                        self.provider, 'placement'))
-=======
-            cidr = '10.0.1.0/24'
-            sn = net.create_subnet(
-                name=subnet_name, cidr_block=cidr,
-                zone=helpers.get_provider_test_data(self.provider,
-                                                    'placement'))
->>>>>>> 879117a2
             with helpers.cleanup_action(lambda: sn.delete()):
                 self.assertTrue(
                     sn in net.subnets,
@@ -110,7 +102,7 @@
 
     def test_crud_floating_ip(self):
         net, gw = helpers.get_test_gateway(
-            self.provider, 'cb_crudfipgw-{0}'.format(helpers.get_uuid()))
+            self.provider, 'cb-crudfipgw-{0}'.format(helpers.get_uuid()))
 
         def create_fip(name):
             fip = gw.floating_ips.create()
@@ -119,11 +111,6 @@
         def cleanup_fip(fip):
             gw.floating_ips.delete(fip.id)
 
-<<<<<<< HEAD
-        net, gw = helpers.get_test_gateway(
-            self.provider, 'cb-crudfipgw-{0}'.format(helpers.get_uuid()))
-=======
->>>>>>> 879117a2
         with helpers.cleanup_action(
                 lambda: helpers.delete_test_gateway(net, gw)):
             sit.check_crud(self, gw.floating_ips, FloatingIP,
