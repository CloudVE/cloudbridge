--- conflicted
+++ resolved
@@ -884,16 +884,10 @@
 
 
 class SubnetState(object):
-<<<<<<< HEAD
+
     """
     Standard states for a subnet.
 
-=======
-
-    """
-    Standard states for a subnet.
-
->>>>>>> ed258701
     :cvar UNKNOWN: Subnet state unknown.
     :cvar PENDING: Subnet is being created.
     :cvar AVAILABLE: Subnet is available.
@@ -1105,10 +1099,7 @@
 
 
 class GatewayState(object):
-<<<<<<< HEAD
-=======
-
->>>>>>> ed258701
+
     """
     Standard states for a gateway.
 
@@ -1729,19 +1720,11 @@
         """
         Returns a firewall rule given its ID. Returns ``None`` if the
         rule does not exist.
-<<<<<<< HEAD
 
         Example:
 
         .. code-block:: python
 
-=======
-
-        Example:
-
-        .. code-block:: python
-
->>>>>>> ed258701
             fw = provider.security.vm_firewalls.get('my_fw_id')
             rule = fw.rules.get('rule_id')
             print(rule.id, rule.name)
@@ -1780,11 +1763,7 @@
             fw.rules.create(TrafficDirection.OUTBOUND, src_dest_fw=fw)
 
         You need to pass in either ``src_dest_fw`` OR ``protocol`` AND
-<<<<<<< HEAD
-        ``from_port``, ``to_port``, ``cidr``. In other words, either
-=======
         ``from_port``, ``to_port``, ``cidr_ip``. In other words, either
->>>>>>> ed258701
         you are authorizing another group or you are authorizing some
         IP-based rule.
 
@@ -1839,7 +1818,6 @@
         :param src_dest_fw: The VM firewall object which is the
                             source/destination of the traffic, depending on
                             whether it's ingress/egress traffic.
-<<<<<<< HEAD
 
         :type src_dest_fw_id: :class:`.str`
         :param src_dest_fw_id: The VM firewall id which is the
@@ -1857,25 +1835,6 @@
         """
         Delete an existing VMFirewall rule.
 
-=======
-
-        :type src_dest_fw_id: :class:`.str`
-        :param src_dest_fw_id: The VM firewall id which is the
-                               source/destination of the traffic, depending on
-                               whether it's ingress/egress traffic.
-
-        :rtype: list of :class:`VMFirewallRule`
-        :return: A list of VMFirewall objects or an empty list if none
-                 found.
-        """
-        pass
-
-    @abstractmethod
-    def delete(self, rule_id):
-        """
-        Delete an existing VMFirewall rule.
-
->>>>>>> ed258701
         :type rule_id: str
         :param rule_id: The VM firewall rule to be deleted.
         """
@@ -2118,8 +2077,6 @@
 
         :rtype: :class:`.BucketContainer`
         :return: A BucketContainer for further operations.
-<<<<<<< HEAD
-=======
         """
         pass
 
@@ -2134,28 +2091,6 @@
 
         :rtype: ``bool``
         :return: ``True`` if successful.
->>>>>>> ed258701
-        """
-        pass
-
-
-class BucketContainer(PageableObjectMixin):
-    """
-    A container service for objects within a bucket
-    """
-    __metaclass__ = ABCMeta
-
-    @abstractmethod
-    def delete(self, delete_contents=False):
-        """
-        Delete this bucket.
-
-        :type delete_contents: ``bool``
-        :param delete_contents: If ``True``, all objects within the bucket
-                                will be deleted.
-
-        :rtype: ``bool``
-        :return: ``True`` if successful.
         """
         pass
 
