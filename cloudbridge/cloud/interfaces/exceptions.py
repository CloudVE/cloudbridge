"""
Specification for exceptions raised by a provider
"""


class CloudBridgeBaseException(Exception):
    """
    Base class for all CloudBridge exceptions
    """
    pass


class WaitStateException(CloudBridgeBaseException):
    """
    Marker interface for object wait exceptions.
    Thrown when a timeout or errors occurs waiting for an object does not reach
    the expected state within a specified time limit.
    """
    pass


class InvalidConfigurationException(CloudBridgeBaseException):
    """
    Marker interface for invalid launch configurations.
    Thrown when a combination of parameters in a LaunchConfig
    object results in an illegal state.
    """
    pass


class ProviderInternalException(CloudBridgeBaseException):
    """
    Marker interface for provider specific errors.
    Thrown when CloudBridge encounters an error internal to a
    provider.
    """
    pass


class ProviderConnectionException(CloudBridgeBaseException):
    """
    Marker interface for connection errors to a cloud provider.
    Thrown when CloudBridge is unable to connect with a provider,
    for example, when credentials are incorrect, or connection
    settings are invalid.
    """
    pass


class InvalidNameException(CloudBridgeBaseException):
    """
    Marker interface for any attempt to set an invalid name on
    a CloudBridge resource.An example would be setting uppercase
    letters, which are not allowed in a resource name.
    """
<<<<<<< HEAD

=======
>>>>>>> ed258701
    def __init__(self, msg):
        super(InvalidNameException, self).__init__(msg)


class InvalidValueException(CloudBridgeBaseException):
    """
    Marker interface for any attempt to set an invalid value on a CloudBridge
    resource.An example would be setting an unrecognised value for the
    direction of a firewall rule other than TrafficDirection.INBOUND or
    TrafficDirection.OUTBOUND.
    """
    def __init__(self, param, value):
        super(InvalidValueException, self).__init__(
            "Param %s has been given an unrecognised value %s" %
            (param, value))<|MERGE_RESOLUTION|>--- conflicted
+++ resolved
@@ -53,10 +53,6 @@
     a CloudBridge resource.An example would be setting uppercase
     letters, which are not allowed in a resource name.
     """
-<<<<<<< HEAD
-
-=======
->>>>>>> ed258701
     def __init__(self, msg):
         super(InvalidNameException, self).__init__(msg)
 
