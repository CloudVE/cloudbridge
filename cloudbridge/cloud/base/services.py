"""
Base implementation for services available through a provider
"""
import logging

from cloudbridge.cloud.interfaces.resources import Router
from cloudbridge.cloud.interfaces.services import BucketService
from cloudbridge.cloud.interfaces.services import CloudService
from cloudbridge.cloud.interfaces.services import ComputeService
from cloudbridge.cloud.interfaces.services import FloatingIPService
from cloudbridge.cloud.interfaces.services import GatewayService
from cloudbridge.cloud.interfaces.services import ImageService
from cloudbridge.cloud.interfaces.services import InstanceService
from cloudbridge.cloud.interfaces.services import KeyPairService
from cloudbridge.cloud.interfaces.services import NetworkService
from cloudbridge.cloud.interfaces.services import NetworkingService
from cloudbridge.cloud.interfaces.services import RegionService
from cloudbridge.cloud.interfaces.services import RouterService
from cloudbridge.cloud.interfaces.services import SecurityService
from cloudbridge.cloud.interfaces.services import SnapshotService
from cloudbridge.cloud.interfaces.services import StorageService
from cloudbridge.cloud.interfaces.services import SubnetService
from cloudbridge.cloud.interfaces.services import VMFirewallService
from cloudbridge.cloud.interfaces.services import VMTypeService
from cloudbridge.cloud.interfaces.services import VolumeService

from .resources import BasePageableObjectMixin

log = logging.getLogger(__name__)


class BaseCloudService(CloudService):

    def __init__(self, provider):
        self._provider = provider

    @property
    def provider(self):
        return self._provider


class BaseComputeService(ComputeService, BaseCloudService):

    def __init__(self, provider):
        super(BaseComputeService, self).__init__(provider)


class BaseVolumeService(
        BasePageableObjectMixin, VolumeService, BaseCloudService):

    def __init__(self, provider):
        super(BaseVolumeService, self).__init__(provider)


class BaseSnapshotService(
        BasePageableObjectMixin, SnapshotService, BaseCloudService):

    def __init__(self, provider):
        super(BaseSnapshotService, self).__init__(provider)


class BaseStorageService(StorageService, BaseCloudService):

    def __init__(self, provider):
        super(BaseStorageService, self).__init__(provider)


class BaseImageService(
        BasePageableObjectMixin, ImageService, BaseCloudService):

    def __init__(self, provider):
        super(BaseImageService, self).__init__(provider)


class BaseBucketService(
        BasePageableObjectMixin, BucketService, BaseCloudService):

    def __init__(self, provider):
        super(BaseBucketService, self).__init__(provider)


class BaseSecurityService(SecurityService, BaseCloudService):

    def __init__(self, provider):
        super(BaseSecurityService, self).__init__(provider)


class BaseKeyPairService(
        BasePageableObjectMixin, KeyPairService, BaseCloudService):

    def __init__(self, provider):
        super(BaseKeyPairService, self).__init__(provider)

    def delete(self, key_pair_id):
        """
        Delete an existing key pair.

        :type key_pair_id: str
        :param key_pair_id: The id of the key pair to be deleted.

        :rtype: ``bool``
        :return:  ``True`` if the key does not exist. Note that this implies
                  that the key may not have been deleted by this method but
                  instead has not existed in the first place.
        """
        log.info("Deleting the existing key pair %s", key_pair_id)
        kp = self.get(key_pair_id)
        if kp:
            kp.delete()
        return True


class BaseVMFirewallService(
        BasePageableObjectMixin, VMFirewallService, BaseCloudService):

    def __init__(self, provider):
        super(BaseVMFirewallService, self).__init__(provider)


class BaseVMTypeService(
        BasePageableObjectMixin, VMTypeService, BaseCloudService):

    def __init__(self, provider):
        super(BaseVMTypeService, self).__init__(provider)

    def get(self, vm_type_id):
        vm_type = (t for t in self if t.id == vm_type_id)
        return next(vm_type, None)

    def find(self, **kwargs):
        name = kwargs.get('name')
        log.info("Searching for VMTypeService with the: name %s ...", name)
        if name:
            return [itype for itype in self if itype.name == name]
        else:
            log.exception("TypeError exception raised. Invalid parameters "
                          "used for search.")
            raise TypeError(
                "Invalid parameters for search. Supported attributes: {name}")


class BaseInstanceService(
        BasePageableObjectMixin, InstanceService, BaseCloudService):

    def __init__(self, provider):
        super(BaseInstanceService, self).__init__(provider)


class BaseRegionService(
        BasePageableObjectMixin, RegionService, BaseCloudService):

    def __init__(self, provider):
        super(BaseRegionService, self).__init__(provider)

    def find(self, name):
        return [region for region in self if region.name == name]


class BaseNetworkingService(NetworkingService, BaseCloudService):
<<<<<<< HEAD
=======

>>>>>>> ed258701
    def __init__(self, provider):
        super(BaseNetworkingService, self).__init__(provider)


class BaseNetworkService(
        BasePageableObjectMixin, NetworkService, BaseCloudService):

    def __init__(self, provider):
        super(BaseNetworkService, self).__init__(provider)

    @property
    def subnets(self):
        return [subnet for subnet in self.provider.subnets
                if subnet.network_id == self.id]

    def delete(self, network_id):
        network = self.get(network_id)
        if network:
            log.info("Deleting network %s", network_id)
            network.delete()


class BaseSubnetService(
        BasePageableObjectMixin, SubnetService, BaseCloudService):

    def __init__(self, provider):
        super(BaseSubnetService, self).__init__(provider)

    def find(self, **kwargs):
        name = kwargs.get('name')
        log.info("Searching for SubnetService with the name: %s ...", name)
        if name:
            return [subnet for subnet in self if subnet.name == name]
        else:
            log.exception("TypeError exception raised. Invalid parameters "
                          "used for search.")
            raise TypeError(
                "Invalid parameters for search. Supported attributes: {name}")


class BaseFloatingIPService(
        BasePageableObjectMixin, FloatingIPService, BaseCloudService):

    def __init__(self, provider):
        super(BaseFloatingIPService, self).__init__(provider)

    def find(self, **kwargs):
        if 'name' in kwargs:
            name = kwargs.get('name')
            log.info("Searching for FloatingIPService with the "
                     "name: %s...", name)
            if name:
                return [fip for fip in self if fip.name == name]
        else:
            log.exception("TypeError exception raised. Invalid parameters "
                          "used for search.")
            raise TypeError(
                "Invalid parameters for search. Supported attributes: {name}")

    def delete(self, fip_id):
        floating_ip = self.get(fip_id)
        if floating_ip:
            floating_ip.delete()


class BaseRouterService(
<<<<<<< HEAD
     BasePageableObjectMixin, RouterService, BaseCloudService):
=======
        BasePageableObjectMixin, RouterService, BaseCloudService):

>>>>>>> ed258701
    def __init__(self, provider):
        super(BaseRouterService, self).__init__(provider)

    def delete(self, router):
        if isinstance(router, Router):
            log.info("Router %s successful deleted.", router)
            router.delete()
        else:
            log.info("Getting router %s", router)
            router = self.get(router)
            if router:
                log.info("Router %s successful deleted.", router)
                router.delete()


class BaseGatewayService(
<<<<<<< HEAD
     GatewayService, BaseCloudService):
=======
        GatewayService, BaseCloudService):

>>>>>>> ed258701
    def __init__(self, provider):
        super(BaseGatewayService, self).__init__(provider)<|MERGE_RESOLUTION|>--- conflicted
+++ resolved
@@ -157,10 +157,7 @@
 
 
 class BaseNetworkingService(NetworkingService, BaseCloudService):
-<<<<<<< HEAD
-=======
-
->>>>>>> ed258701
+
     def __init__(self, provider):
         super(BaseNetworkingService, self).__init__(provider)
 
@@ -227,12 +224,8 @@
 
 
 class BaseRouterService(
-<<<<<<< HEAD
-     BasePageableObjectMixin, RouterService, BaseCloudService):
-=======
         BasePageableObjectMixin, RouterService, BaseCloudService):
 
->>>>>>> ed258701
     def __init__(self, provider):
         super(BaseRouterService, self).__init__(provider)
 
@@ -249,11 +242,7 @@
 
 
 class BaseGatewayService(
-<<<<<<< HEAD
-     GatewayService, BaseCloudService):
-=======
         GatewayService, BaseCloudService):
 
->>>>>>> ed258701
     def __init__(self, provider):
         super(BaseGatewayService, self).__init__(provider)