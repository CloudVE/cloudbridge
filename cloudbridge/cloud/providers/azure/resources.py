--- conflicted
+++ resolved
@@ -8,16 +8,10 @@
 
 
 from cloudbridge.cloud.base.resources import BaseAttachmentInfo, \
-<<<<<<< HEAD
-    BaseBucket, BaseBucketObject, BaseMachineImage, BaseNetwork,\
-    BaseInstanceType, BaseMachineImage, \
-    BaseSecurityGroup, BaseSecurityGroupRule, BaseSnapshot, BaseVolume, \
-    ClientPagedResultList
-=======
-    BaseBucket, BaseBucketObject, BaseMachineImage, BaseNetwork, \
+    BaseBucket, BaseBucketObject, BaseInstanceType,\
+    BaseMachineImage, BaseNetwork, \
     BasePlacementZone, BaseRegion, BaseSecurityGroup, BaseSecurityGroupRule, \
     BaseSnapshot, BaseVolume, ClientPagedResultList
->>>>>>> 4e3fbc74
 from cloudbridge.cloud.interfaces import VolumeState
 from cloudbridge.cloud.interfaces.resources import Instance, \
     MachineImageState, NetworkState, SnapshotState
@@ -868,51 +862,6 @@
         except CloudError:
             return False
 
-<<<<<<< HEAD
-
-class AzureInstanceType(BaseInstanceType):
-
-    def __init__(self, provider, instance_type):
-        super(AzureInstanceType, self).__init__(provider)
-        self._inst_type = instance_type
-
-    # @property
-    # def id(self):
-    #     return str(self._inst_dict['instance_type'])
-
-    @property
-    def name(self):
-        return self._inst_type.name
-
-    # @property
-    # def family(self):
-    #     return self._inst_type.get('family')
-
-    @property
-    def vcpus(self):
-        return self._inst_type.number_of_cores
-
-    @property
-    def ram(self):
-        return self._inst_type.memory_in_mb
-
-    @property
-    def size_root_disk(self):
-        return 0
-
-    @property
-    def size_ephemeral_disks(self):
-        return self._inst_type.os_disk_size_in_mb/1024
-
-    @property
-    def num_ephemeral_disks(self):
-        return self._inst_type.max_data_disk_count
-
-    # @property
-    # def extra_data(self):
-    #     return {key: val for key, val in enumerate(self._inst_type)
-    #             if key not in ["instance_type", "family", "vCPU", "memory"]}
-=======
     def subnets(self):
         raise NotImplementedError('AzureNetworkService '
                                   'not implemented this property')
@@ -982,4 +931,47 @@
             cloud middleware
         """
         return self._azure_region
->>>>>>> 4e3fbc74
+
+
+class AzureInstanceType(BaseInstanceType):
+
+    def __init__(self, provider, instance_type):
+        super(AzureInstanceType, self).__init__(provider)
+        self._inst_type = instance_type
+
+    # @property
+    # def id(self):
+    #     return str(self._inst_dict['instance_type'])
+
+    @property
+    def name(self):
+        return self._inst_type.name
+
+    # @property
+    # def family(self):
+    #     return self._inst_type.get('family')
+
+    @property
+    def vcpus(self):
+        return self._inst_type.number_of_cores
+
+    @property
+    def ram(self):
+        return self._inst_type.memory_in_mb
+
+    @property
+    def size_root_disk(self):
+        return 0
+
+    @property
+    def size_ephemeral_disks(self):
+        return self._inst_type.os_disk_size_in_mb/1024
+
+    @property
+    def num_ephemeral_disks(self):
+        return self._inst_type.max_data_disk_count
+
+    # @property
+    # def extra_data(self):
+    #     return {key: val for key, val in enumerate(self._inst_type)
+    #             if key not in ["instance_type", "family", "vCPU", "memory"]}