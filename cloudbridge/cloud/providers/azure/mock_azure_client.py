--- conflicted
+++ resolved
@@ -101,16 +101,8 @@
         self.security_groups.append(sg_create)
         return sg_create
 
-<<<<<<< HEAD
-    # def list_security_group(self):
-    #     return self.security_groups
-
-    def list_security_group(self, filters=None):
-        security_groups= FilterList(self.security_groups)
-=======
     def list_security_group(self, filters=None):
         security_groups = FilterList(self.security_groups)
->>>>>>> 6eb5b15a
         security_groups.filter(filters)
         return security_groups
 
