import base64
import logging
import uuid

from azure.common import AzureException
from azure.mgmt.compute.models import DiskCreateOption

from msrestazure.azure_exceptions import CloudError

import cloudbridge.cloud.base.helpers as cb_helpers
from cloudbridge.cloud.base.resources import ClientPagedResultList, \
    ServerPagedResultList
from cloudbridge.cloud.base.services import BaseBucketService, \
    BaseComputeService, \
    BaseImageService, BaseInstanceService, BaseKeyPairService, \
    BaseNetworkService, BaseNetworkingService, BaseRegionService, \
    BaseRouterService, BaseSecurityService, BaseSnapshotService, \
    BaseStorageService, BaseSubnetService, BaseVMFirewallService, \
    BaseVMTypeService, BaseVolumeService
from cloudbridge.cloud.interfaces.exceptions import \
    DuplicateResourceException, InvalidValueException
from cloudbridge.cloud.interfaces.resources import MachineImage, \
    Network, PlacementZone, Snapshot, Subnet, VMFirewall, VMType, Volume

from .resources import AzureBucket, \
    AzureInstance, AzureKeyPair, \
    AzureLaunchConfig, AzureMachineImage, AzureNetwork, \
    AzureRegion, AzureRouter, AzureSnapshot, AzureSubnet, \
    AzureVMFirewall, AzureVMType, AzureVolume

log = logging.getLogger(__name__)


class AzureSecurityService(BaseSecurityService):
    def __init__(self, provider):
        super(AzureSecurityService, self).__init__(provider)

        # Initialize provider services
        self._key_pairs = AzureKeyPairService(provider)
        self._vm_firewalls = AzureVMFirewallService(provider)

    @property
    def key_pairs(self):
        return self._key_pairs

    @property
    def vm_firewalls(self):
        return self._vm_firewalls


<<<<<<< HEAD
=======
class AzureVMFirewallService(BaseVMFirewallService):
    def __init__(self, provider):
        super(AzureVMFirewallService, self).__init__(provider)

    def get(self, fw_id):
        try:
            fws = self.provider.azure_client.get_vm_firewall(fw_id)
            return AzureVMFirewall(self.provider, fws)
        except (CloudError, InvalidValueException) as cloud_error:
            # Azure raises the cloud error if the resource not available
            log.exception(cloud_error)
            return None

    def list(self, limit=None, marker=None):
        fws = [AzureVMFirewall(self.provider, fw)
               for fw in self.provider.azure_client.list_vm_firewall()]
        return ClientPagedResultList(self.provider, fws, limit, marker)

    @cb_helpers.deprecated_alias(network_id='network')
    def create(self, label, network=None, description=None):
        AzureVMFirewall.assert_valid_resource_label(label)
        name = AzureVMFirewall._generate_name_from_label(label, "cb-fw")
        parameters = {"location": self.provider.region_name,
                      "tags": {'Label': label}}

        if description:
            parameters['tags'].update(Description=description)

        fw = self.provider.azure_client.create_vm_firewall(name,
                                                           parameters)

        # Add default rules to negate azure default rules.
        # See: https://github.com/CloudVE/cloudbridge/issues/106
        # pylint:disable=protected-access
        for rule in fw.default_security_rules:
            rule_name = "cb-override-" + rule.name
            # Transpose rules to priority 4001 onwards, because
            # only 0-4096 are allowed for custom rules
            rule.priority = rule.priority - 61440
            rule.access = "Deny"
            self.provider.azure_client.create_vm_firewall_rule(
                fw.id, rule_name, rule)

        # Add a new custom rule allowing all outbound traffic to the internet
        parameters = {"priority": 3000,
                      "protocol": "*",
                      "source_port_range": "*",
                      "source_address_prefix": "*",
                      "destination_port_range": "*",
                      "destination_address_prefix": "Internet",
                      "access": "Allow",
                      "direction": "Outbound"}
        result = self.provider.azure_client.create_vm_firewall_rule(
            fw.id, "cb-default-internet-outbound", parameters)
        fw.security_rules.append(result)

        cb_fw = AzureVMFirewall(self.provider, fw)
        return cb_fw

    def find(self, **kwargs):
        obj_list = self
        filters = ['label']
        matches = cb_helpers.generic_find(filters, kwargs, obj_list)

        # All kwargs should have been popped at this time.
        if len(kwargs) > 0:
            raise TypeError("Unrecognised parameters for search: %s."
                            " Supported attributes: %s" % (kwargs,
                                                           ", ".join(filters)))

        return ClientPagedResultList(self.provider,
                                     matches if matches else [])

    def delete(self, group_id):
        self.provider.azure_client.delete_vm_firewall(group_id)


>>>>>>> 69777073
class AzureKeyPairService(BaseKeyPairService):
    PARTITION_KEY = '00000000-0000-0000-0000-000000000000'

    def __init__(self, provider):
        super(AzureKeyPairService, self).__init__(provider)

    def get(self, key_pair_id):
        try:
            key_pair = self.provider.azure_client.\
                get_public_key(key_pair_id)

            if key_pair:
                return AzureKeyPair(self.provider, key_pair)
            return None
        except AzureException as error:
            log.debug("KeyPair %s was not found.", key_pair_id)
            log.debug(error)
            return None

    def list(self, limit=None, marker=None):
        key_pairs, resume_marker = self.provider.azure_client.list_public_keys(
            AzureKeyPairService.PARTITION_KEY, marker=marker,
            limit=limit or self.provider.config.default_result_limit)
        results = [AzureKeyPair(self.provider, key_pair)
                   for key_pair in key_pairs]
        return ServerPagedResultList(is_truncated=resume_marker,
                                     marker=resume_marker,
                                     supports_total=False,
                                     data=results)

    def find(self, **kwargs):
        obj_list = self
        filters = ['name']
        matches = cb_helpers.generic_find(filters, kwargs, obj_list)

        # All kwargs should have been popped at this time.
        if len(kwargs) > 0:
            raise TypeError("Unrecognised parameters for search: %s."
                            " Supported attributes: %s" % (kwargs,
                                                           ", ".join(filters)))

        return ClientPagedResultList(self.provider,
                                     matches if matches else [])

    def create(self, name, public_key_material=None):
        AzureKeyPair.assert_valid_resource_name(name)

        key_pair = self.get(name)

        if key_pair:
            raise DuplicateResourceException(
                'Keypair already exists with name {0}'.format(name))

        private_key = None
        if not public_key_material:
            public_key_material, private_key = cb_helpers.generate_key_pair()

        entity = {
            'PartitionKey': AzureKeyPairService.PARTITION_KEY,
            'RowKey': str(uuid.uuid4()),
            'Name': name,
            'Key': public_key_material
        }

        self.provider.azure_client.create_public_key(entity)
        key_pair = self.get(name)
        key_pair.material = private_key
        return key_pair


class AzureVMFirewallService(BaseVMFirewallService):
    def __init__(self, provider):
        super(AzureVMFirewallService, self).__init__(provider)

    def get(self, fw_id):
        try:
            fws = self.provider.azure_client.get_vm_firewall(fw_id)
            return AzureVMFirewall(self.provider, fws)
        except (CloudError, InvalidValueException) as cloud_error:
            # Azure raises the cloud error if the resource not available
            log.exception(cloud_error)
            return None

    def list(self, limit=None, marker=None):
        fws = [AzureVMFirewall(self.provider, fw)
               for fw in self.provider.azure_client.list_vm_firewall()]
        return ClientPagedResultList(self.provider, fws, limit, marker)

    def create(self, label, description=None, network_id=None):
        AzureVMFirewall.assert_valid_resource_label(label)
        name = AzureVMFirewall._generate_name_from_label(label, "cb-fw")
        parameters = {"location": self.provider.region_name,
                      "tags": {'Label': label}}

        if description:
            parameters['tags'].update(Description=description)

        fw = self.provider.azure_client.create_vm_firewall(name,
                                                           parameters)

        # Add default rules to negate azure default rules.
        # See: https://github.com/CloudVE/cloudbridge/issues/106
        # pylint:disable=protected-access
        for rule in fw.default_security_rules:
            rule_name = "cb-override-" + rule.name
            # Transpose rules to priority 4001 onwards, because
            # only 0-4096 are allowed for custom rules
            rule.priority = rule.priority - 61440
            rule.access = "Deny"
            self.provider.azure_client.create_vm_firewall_rule(
                fw.id, rule_name, rule)

        # Add a new custom rule allowing all outbound traffic to the internet
        parameters = {"priority": 3000,
                      "protocol": "*",
                      "source_port_range": "*",
                      "source_address_prefix": "*",
                      "destination_port_range": "*",
                      "destination_address_prefix": "Internet",
                      "access": "Allow",
                      "direction": "Outbound"}
        result = self.provider.azure_client.create_vm_firewall_rule(
            fw.id, "cb-default-internet-outbound", parameters)
        fw.security_rules.append(result)

        cb_fw = AzureVMFirewall(self.provider, fw)
        return cb_fw

    def find(self, **kwargs):
        obj_list = self
        filters = ['label']
        matches = cb_helpers.generic_find(filters, kwargs, obj_list)

        # All kwargs should have been popped at this time.
        if len(kwargs) > 0:
            raise TypeError("Unrecognised parameters for search: %s."
                            " Supported attributes: %s" % (kwargs,
                                                           ", ".join(filters)))

        return ClientPagedResultList(self.provider,
                                     matches if matches else [])

<<<<<<< HEAD
    def delete(self, group_id):
        self.provider.azure_client.delete_vm_firewall(group_id)
=======
    def list(self, limit=None, marker=None):
        """
        List all containers.
        """
        buckets, resume_marker = self.provider.azure_client.list_containers(
            limit=limit or self.provider.config.default_result_limit,
            marker=marker)
        results = [AzureBucket(self.provider, bucket)
                   for bucket in buckets]
        return ServerPagedResultList(is_truncated=resume_marker,
                                     marker=resume_marker,
                                     supports_total=False,
                                     data=results)

    def create(self, name, location=None):
        """
        Create a new bucket.
        """
        AzureBucket.assert_valid_resource_name(name)
        bucket = self.provider.azure_client.create_container(name)
        return AzureBucket(self.provider, bucket)
>>>>>>> 69777073


class AzureStorageService(BaseStorageService):
    def __init__(self, provider):
        super(AzureStorageService, self).__init__(provider)

        # Initialize provider services
        self._volume_svc = AzureVolumeService(self.provider)
        self._snapshot_svc = AzureSnapshotService(self.provider)
        self._bucket_svc = AzureBucketService(self.provider)

    @property
    def volumes(self):
        return self._volume_svc

    @property
    def snapshots(self):
        return self._snapshot_svc

    @property
    def buckets(self):
        return self._bucket_svc


class AzureVolumeService(BaseVolumeService):
    def __init__(self, provider):
        super(AzureVolumeService, self).__init__(provider)

    def get(self, volume_id):
        """
        Returns a volume given its id.
        """
        try:
            volume = self.provider.azure_client.get_disk(volume_id)
            return AzureVolume(self.provider, volume)
        except (CloudError, InvalidValueException) as cloud_error:
            # Azure raises the cloud error if the resource not available
            log.exception(cloud_error)
            return None

    def find(self, **kwargs):
        obj_list = self
        filters = ['label']
        matches = cb_helpers.generic_find(filters, kwargs, obj_list)

        # All kwargs should have been popped at this time.
        if len(kwargs) > 0:
            raise TypeError("Unrecognised parameters for search: %s."
                            " Supported attributes: %s" % (kwargs,
                                                           ", ".join(filters)))

        return ClientPagedResultList(self.provider,
                                     matches if matches else [])

    def list(self, limit=None, marker=None):
        """
        List all volumes.
        """
        azure_vols = self.provider.azure_client.list_disks()
        cb_vols = [AzureVolume(self.provider, vol) for vol in azure_vols]
        return ClientPagedResultList(self.provider, cb_vols,
                                     limit=limit, marker=marker)

    def create(self, label, size, zone=None, description=None,
               snapshot=None):
        """
        Creates a new volume.
        """
        AzureVolume.assert_valid_resource_label(label)
        disk_name = AzureVolume._generate_name_from_label(label, "cb-vol")
        tags = {'Label': label}

        zone_id = zone.id if isinstance(zone, PlacementZone) else zone
        snapshot = (self.provider.storage.snapshots.get(snapshot)
                    if snapshot and isinstance(snapshot, str) else snapshot)

        if description:
            tags.update(Description=description)

        if snapshot:
            params = {
                'location':
                    zone_id or self.provider.azure_client.region_name,
                'creation_data': {
                    'create_option': DiskCreateOption.copy,
                    'source_uri': snapshot.resource_id
                },
                'tags': tags
            }

            disk = self.provider.azure_client.create_snapshot_disk(disk_name,
                                                                   params)

        else:
            params = {
                'location':
                    zone_id or self.provider.region_name,
                'disk_size_gb': size,
                'creation_data': {
                    'create_option': DiskCreateOption.empty
                },
                'tags': tags
            }

            disk = self.provider.azure_client.create_empty_disk(disk_name,
                                                                params)

        azure_vol = self.provider.azure_client.get_disk(disk.id)
        cb_vol = AzureVolume(self.provider, azure_vol)

        return cb_vol


class AzureSnapshotService(BaseSnapshotService):
    def __init__(self, provider):
        super(AzureSnapshotService, self).__init__(provider)

    def get(self, ss_id):
        """
        Returns a snapshot given its id.
        """
        try:
            snapshot = self.provider.azure_client.get_snapshot(ss_id)
            return AzureSnapshot(self.provider, snapshot)
        except (CloudError, InvalidValueException) as cloud_error:
            # Azure raises the cloud error if the resource not available
            log.exception(cloud_error)
            return None

    def find(self, **kwargs):
        obj_list = self
        filters = ['name', 'label']
        matches = cb_helpers.generic_find(filters, kwargs, obj_list)

        # All kwargs should have been popped at this time.
        if len(kwargs) > 0:
            raise TypeError("Unrecognised parameters for search: %s."
                            " Supported attributes: %s" % (kwargs,
                                                           ", ".join(filters)))

        return ClientPagedResultList(self.provider,
                                     matches if matches else [])

    def list(self, limit=None, marker=None):
        """
               List all snapshots.
        """
        snaps = [AzureSnapshot(self.provider, obj)
                 for obj in
                 self.provider.azure_client.list_snapshots()]
        return ClientPagedResultList(self.provider, snaps, limit, marker)

    def create(self, label, volume, description=None):
        """
        Creates a new snapshot of a given volume.
        """
        AzureSnapshot.assert_valid_resource_label(label)
        snapshot_name = AzureSnapshot._generate_name_from_label(label,
                                                                "cb-snap")
        tags = {'Label': label}
        if description:
            tags.update(Description=description)

        volume = (self.provider.storage.volumes.get(volume)
                  if isinstance(volume, str) else volume)

        params = {
            'location': self.provider.azure_client.region_name,
            'creation_data': {
                'create_option': DiskCreateOption.copy,
                'source_uri': volume.resource_id
            },
            'disk_size_gb': volume.size,
            'tags': tags
        }

        azure_snap = self.provider.azure_client.create_snapshot(snapshot_name,
                                                                params)
        return AzureSnapshot(self.provider, azure_snap)


class AzureBucketService(BaseBucketService):
    def __init__(self, provider):
        super(AzureBucketService, self).__init__(provider)

    def get(self, bucket_id):
        """
        Returns a bucket given its ID. Returns ``None`` if the bucket
        does not exist.
        """
        try:
            bucket = self.provider.azure_client.get_container(bucket_id)
            return AzureBucket(self.provider, bucket)
        except AzureException as error:
            log.exception(error)
            return None

    def find(self, **kwargs):
        obj_list = self
        filters = ['name']
        matches = cb_helpers.generic_find(filters, kwargs, obj_list)

        # All kwargs should have been popped at this time.
        if len(kwargs) > 0:
            raise TypeError("Unrecognised parameters for search: %s."
                            " Supported attributes: %s" % (kwargs,
                                                           ", ".join(filters)))

        return ClientPagedResultList(self.provider,
                                     matches if matches else [])

    def list(self, limit=None, marker=None):
        """
        List all containers.
        """
        buckets = [AzureBucket(self.provider, bucket)
                   for bucket in self.provider.azure_client.list_containers()]
        return ClientPagedResultList(self.provider, buckets,
                                     limit=limit, marker=marker)

    def create(self, name, location=None):
        """
        Create a new bucket.
        """
        AzureBucket.assert_valid_resource_name(name)
        bucket = self.provider.azure_client.create_container(name)
        return AzureBucket(self.provider, bucket)


class AzureComputeService(BaseComputeService):
    def __init__(self, provider):
        super(AzureComputeService, self).__init__(provider)
        self._vm_type_svc = AzureVMTypeService(self.provider)
        self._instance_svc = AzureInstanceService(self.provider)
        self._region_svc = AzureRegionService(self.provider)
        self._images_svc = AzureImageService(self.provider)

    @property
    def images(self):
        return self._images_svc

    @property
    def vm_types(self):
        return self._vm_type_svc

    @property
    def instances(self):
        return self._instance_svc

    @property
    def regions(self):
        return self._region_svc


class AzureImageService(BaseImageService):
    def __init__(self, provider):
        super(AzureImageService, self).__init__(provider)

    def get(self, image_id):
        """
        Returns an Image given its id
        """
        try:
            image = self.provider.azure_client.get_image(image_id)
            return AzureMachineImage(self.provider, image)
        except (CloudError, InvalidValueException) as cloud_error:
            # Azure raises the cloud error if the resource not available
            log.exception(cloud_error)
            return None

    def find(self, **kwargs):
        obj_list = self
        filters = ['label']
        matches = cb_helpers.generic_find(filters, kwargs, obj_list)

        # All kwargs should have been popped at this time.
        if len(kwargs) > 0:
            raise TypeError("Unrecognised parameters for search: %s."
                            " Supported attributes: %s" % (kwargs,
                                                           ", ".join(filters)))

        return ClientPagedResultList(self.provider,
                                     matches if matches else [])

    def list(self, filter_by_owner=True, limit=None, marker=None):
        """
        List all images.
        """
        azure_images = self.provider.azure_client.list_images()
        azure_gallery_refs = self.provider.azure_client.list_gallery_refs() \
            if not filter_by_owner else []
        cb_images = [AzureMachineImage(self.provider, img)
                     for img in azure_images + azure_gallery_refs]
        return ClientPagedResultList(self.provider, cb_images,
                                     limit=limit, marker=marker)


class AzureInstanceService(BaseInstanceService):
    def __init__(self, provider):
        super(AzureInstanceService, self).__init__(provider)

    def create(self, label, image, vm_type, subnet=None, zone=None,
               key_pair=None, vm_firewalls=None, user_data=None,
               launch_config=None, **kwargs):

        AzureInstance.assert_valid_resource_label(label)

        instance_name = AzureInstance._generate_name_from_label(label,
                                                                "cb-ins")

        image = (image if isinstance(image, AzureMachineImage) else
                 self.provider.compute.images.get(image))
        if not isinstance(image, AzureMachineImage):
            raise Exception("Provided image %s is not a valid azure image"
                            % image)

        instance_size = vm_type.id if \
            isinstance(vm_type, VMType) else vm_type

        if not subnet:
            # Azure has only a single zone per region; use the current one
            zone = self.provider.compute.regions.get(
                self.provider.region_name).zones[0]
            subnet = self.provider.networking.subnets.get_or_create_default(
                zone)
        else:
            subnet = (self.provider.networking.subnets.get(subnet)
                      if isinstance(subnet, str) else subnet)

        zone_id = zone.id if isinstance(zone, PlacementZone) else zone

        subnet_id, zone_id, vm_firewall_id = \
            self._resolve_launch_options(instance_name,
                                         subnet, zone_id, vm_firewalls)

        storage_profile = self._create_storage_profile(image, launch_config,
                                                       instance_name, zone_id)

        nic_params = {
            'location': self.provider.region_name,
            'ip_configurations': [{
                'name': instance_name + '_ip_config',
                'private_ip_allocation_method': 'Dynamic',
                'subnet': {
                    'id': subnet_id
                }
            }]
        }

        if vm_firewall_id:
            nic_params['network_security_group'] = {
                'id': vm_firewall_id
            }
        nic_info = self.provider.azure_client.create_nic(
            instance_name + '_nic',
            nic_params
        )
        # #! indicates shell script
        ud = '#cloud-config\n' + user_data \
            if user_data and not user_data.startswith('#!')\
            and not user_data.startswith('#cloud-config') else user_data

        # Key_pair is mandatory in azure and it should not be None.
        temp_key_pair = None
        if key_pair:
            key_pair = (key_pair if isinstance(key_pair, AzureKeyPair)
                        else self.provider.security.key_pairs.get(key_pair))
        else:
            # Create a temporary keypair if none is provided to keep Azure
            # happy, but the private key will be discarded, so it'll be all
            # but useless. However, this will allow an instance to be launched
            # without specifying a keypair, so users may still be able to login
            # if they have a preinstalled keypair/password baked into the image
            temp_kp_name = "".join(["cb-default-kp-",
                                   str(uuid.uuid5(uuid.NAMESPACE_OID,
                                                  instance_name))[-6:]])
            key_pair = self.provider.security.key_pairs.create(
                name=temp_kp_name)
            temp_key_pair = key_pair

        params = {
            'location': zone_id or self.provider.region_name,
            'os_profile': {
                'admin_username': self.provider.vm_default_user_name,
                'computer_name': instance_name,
                'linux_configuration': {
                    "disable_password_authentication": True,
                    "ssh": {
                        "public_keys": [{
                            "path":
                                "/home/{}/.ssh/authorized_keys".format(
                                        self.provider.vm_default_user_name),
                                "key_data": key_pair._key_pair.Key
                        }]
                    }
                }
            },
            'hardware_profile': {
                'vm_size': instance_size
            },
            'network_profile': {
                'network_interfaces': [{
                    'id': nic_info.id
                }]
            },
            'storage_profile': storage_profile,
            'tags': {'Label': label}
        }

        for disk_def in storage_profile.get('data_disks', []):
            params['tags'] = dict(disk_def.get('tags', {}), **params['tags'])

        if user_data:
            custom_data = base64.b64encode(bytes(ud, 'utf-8'))
            params['os_profile']['custom_data'] = str(custom_data, 'utf-8')

        if not temp_key_pair:
            params['tags'].update(Key_Pair=key_pair.id)

        try:
            vm = self.provider.azure_client.create_vm(instance_name, params)
        except Exception as e:
            # If VM creation fails, attempt to clean up intermediary resources
            self.provider.azure_client.delete_nic(nic_info.id)
            for disk_def in storage_profile.get('data_disks', []):
                if disk_def.get('tags', {}).get('delete_on_terminate'):
                    disk_id = disk_def.get('managed_disk', {}).get('id')
                    if disk_id:
                        vol = self.provider.storage.volumes.get(disk_id)
                        vol.delete()
            raise e
        finally:
            if temp_key_pair:
                temp_key_pair.delete()
        return AzureInstance(self.provider, vm)

    def _resolve_launch_options(self, inst_name, subnet=None, zone_id=None,
                                vm_firewalls=None):
        if subnet:
            # subnet's zone takes precedence
            zone_id = subnet.zone.id
        vm_firewall_id = None

        if isinstance(vm_firewalls, list) and len(vm_firewalls) > 0:

            if isinstance(vm_firewalls[0], VMFirewall):
                vm_firewalls_ids = [fw.id for fw in vm_firewalls]
                vm_firewall_id = vm_firewalls[0].resource_id
            else:
                vm_firewalls_ids = vm_firewalls
                vm_firewall = self.provider.security.\
                    vm_firewalls.get(vm_firewalls[0])
                vm_firewall_id = vm_firewall.resource_id

            if len(vm_firewalls) > 1:
                new_fw = self.provider.security.vm_firewalls.\
                    create(label='{0}-fw'.format(inst_name),
                           description='Merge vm firewall {0}'.
                           format(','.join(vm_firewalls_ids)))

                for fw in vm_firewalls:
                    new_fw.add_rule(src_dest_fw=fw)

                vm_firewall_id = new_fw.resource_id

        return subnet.resource_id, zone_id, vm_firewall_id

    def _create_storage_profile(self, image, launch_config, instance_name,
                                zone_id):

        if image.is_gallery_image:
            reference = image._image.as_dict()
            image_ref = {
                'publisher': reference['publisher'],
                'offer': reference['offer'],
                'sku': reference['sku'],
                'version': reference['version']
            }
        else:
            image_ref = {
                'id': image.resource_id
            }

        storage_profile = {
            'image_reference': image_ref,
            "os_disk": {
                "name": instance_name + '_os_disk',
                "create_option": DiskCreateOption.from_image
            },
        }

        if launch_config:
            data_disks, root_disk_size = self._process_block_device_mappings(
                launch_config, instance_name, zone_id)
            if data_disks:
                storage_profile['data_disks'] = data_disks
            if root_disk_size:
                storage_profile['os_disk']['disk_size_gb'] = root_disk_size

        return storage_profile

    def _process_block_device_mappings(self, launch_config,
                                       vm_name, zone=None):
        """
        Processes block device mapping information
        and returns a Data disk dictionary list. If new volumes
        are requested (source is None and destination is VOLUME), they will be
        created and the relevant volume ids included in the mapping.
        """
        data_disks = []
        root_disk_size = None

        def append_disk(disk_def, device_no, delete_on_terminate):
            # In azure, there is no option to specify terminate disks
            # (similar to AWS delete_on_terminate) on VM delete.
            # This method uses the azure tags functionality to store
            # the  delete_on_terminate option when the virtual machine
            # is deleted, we parse the tags and delete accordingly
            disk_def['lun'] = device_no
            disk_def['tags'] = {
                'delete_on_terminate': delete_on_terminate
            }
            data_disks.append(disk_def)

        for device_no, device in enumerate(launch_config.block_devices):
            if device.is_volume:
                if device.is_root:
                    root_disk_size = device.size
                else:
                    # In azure, os disk automatically created,
                    # we are ignoring the root disk, if specified
                    if isinstance(device.source, Snapshot):
                        snapshot_vol = device.source.create_volume()
                        disk_def = {
                            # pylint:disable=protected-access
                            'name': snapshot_vol._volume.name,
                            'create_option': DiskCreateOption.attach,
                            'managed_disk': {
                                'id': snapshot_vol.id
                            }
                        }
                    elif isinstance(device.source, Volume):
                        disk_def = {
                            # pylint:disable=protected-access
                            'name': device.source._volume.name,
                            'create_option': DiskCreateOption.attach,
                            'managed_disk': {
                                'id': device.source.id
                            }
                        }
                    elif isinstance(device.source, MachineImage):
                        disk_def = {
                            # pylint:disable=protected-access
                            'name': device.source._volume.name,
                            'create_option': DiskCreateOption.from_image,
                            'source_resource_id': device.source.id
                        }
                    else:
                        disk_def = {
                            # pylint:disable=protected-access
                            'create_option': DiskCreateOption.empty,
                            'disk_size_gb': device.size
                        }
                    append_disk(disk_def, device_no,
                                device.delete_on_terminate)
            else:  # device is ephemeral
                # in azure we cannot add the ephemeral disks explicitly
                pass

        return data_disks, root_disk_size

    def create_launch_config(self):
        return AzureLaunchConfig(self.provider)

    def list(self, limit=None, marker=None):
        """
        List all instances.
        """
        instances = [AzureInstance(self.provider, inst)
                     for inst in self.provider.azure_client.list_vm()]
        return ClientPagedResultList(self.provider, instances,
                                     limit=limit, marker=marker)

    def get(self, instance_id):
        """
        Returns an instance given its id. Returns None
        if the object does not exist.
        """
        try:
            vm = self.provider.azure_client.get_vm(instance_id)
            return AzureInstance(self.provider, vm)
        except (CloudError, InvalidValueException) as cloud_error:
            # Azure raises the cloud error if the resource not available
            log.exception(cloud_error)
            return None

    def find(self, **kwargs):
        obj_list = self
        filters = ['name', 'label']
        matches = cb_helpers.generic_find(filters, kwargs, obj_list)

        # All kwargs should have been popped at this time.
        if len(kwargs) > 0:
            raise TypeError("Unrecognised parameters for search: %s."
                            " Supported attributes: %s" % (kwargs,
                                                           ", ".join(filters)))

        return ClientPagedResultList(self.provider,
                                     matches if matches else [])


class AzureVMTypeService(BaseVMTypeService):

    def __init__(self, provider):
        super(AzureVMTypeService, self).__init__(provider)

    @property
    def instance_data(self):
        """
        Fetch info about the available instances.
        """
        r = self.provider.azure_client.list_vm_types()
        return r

    def list(self, limit=None, marker=None):
        vm_types = [AzureVMType(self.provider, vm_type)
                    for vm_type in self.instance_data]
        return ClientPagedResultList(self.provider, vm_types,
                                     limit=limit, marker=marker)


class AzureRegionService(BaseRegionService):
    def __init__(self, provider):
        super(AzureRegionService, self).__init__(provider)

    def get(self, region_id):
        region = None
        for azureRegion in self.provider.azure_client.list_locations():
            if azureRegion.name == region_id:
                region = AzureRegion(self.provider, azureRegion)
                break
        return region

    def list(self, limit=None, marker=None):
        regions = [AzureRegion(self.provider, region)
                   for region in self.provider.azure_client.list_locations()]
        return ClientPagedResultList(self.provider, regions,
                                     limit=limit, marker=marker)

    @property
    def current(self):
        return self.get(self.provider.region_name)


class AzureNetworkingService(BaseNetworkingService):
    def __init__(self, provider):
        super(AzureNetworkingService, self).__init__(provider)
        self._network_service = AzureNetworkService(self.provider)
        self._subnet_service = AzureSubnetService(self.provider)
        self._router_service = AzureRouterService(self.provider)

    @property
    def networks(self):
        return self._network_service

    @property
    def subnets(self):
        return self._subnet_service

    @property
    def routers(self):
        return self._router_service


class AzureNetworkService(BaseNetworkService):
    def __init__(self, provider):
        super(AzureNetworkService, self).__init__(provider)

    def get(self, network_id):
        try:
            network = self.provider.azure_client.get_network(network_id)
            return AzureNetwork(self.provider, network)
        except (CloudError, InvalidValueException) as cloud_error:
            # Azure raises the cloud error if the resource not available
            log.exception(cloud_error)
            return None

    def list(self, limit=None, marker=None):
        """
        List all networks.
        """
        networks = [AzureNetwork(self.provider, network)
                    for network in self.provider.azure_client.list_networks()]
        return ClientPagedResultList(self.provider, networks,
                                     limit=limit, marker=marker)

    def find(self, **kwargs):
        obj_list = self
        filters = ['label']
        matches = cb_helpers.generic_find(filters, kwargs, obj_list)

        # All kwargs should have been popped at this time.
        if len(kwargs) > 0:
            raise TypeError("Unrecognised parameters for search: %s."
                            " Supported attributes: %s" % (kwargs,
                                                           ", ".join(filters)))

        return ClientPagedResultList(self.provider,
                                     matches if matches else [])

    def create(self, label, cidr_block):
        AzureNetwork.assert_valid_resource_label(label)
        params = {
            'location': self.provider.azure_client.region_name,
            'address_space': {
                'address_prefixes': [cidr_block]
            },
            'tags': {'Label': label}
        }

        network_name = AzureNetwork._generate_name_from_label(label, 'cb-net')

        az_network = self.provider.azure_client.create_network(network_name,
                                                               params)
        cb_network = AzureNetwork(self.provider, az_network)
        return cb_network

    def delete(self, network_id):
        """
        Delete an existing network.
        """
        self.provider.azure_client.delete_network(network_id)


class AzureSubnetService(BaseSubnetService):

    def __init__(self, provider):
        super(AzureSubnetService, self).__init__(provider)

    def get(self, subnet_id):
        """
         Azure does not provide an api to get the subnet directly by id.
         It also requires the network id.
         To make it consistent across the providers the following code
         gets the specific code from the subnet list.

        :param subnet_id:
        :return:
        """
        try:
            azure_subnet = self.provider.azure_client.get_subnet(subnet_id)
            return AzureSubnet(self.provider,
                               azure_subnet) if azure_subnet else None
        except (CloudError, InvalidValueException) as cloud_error:
            # Azure raises the cloud error if the resource not available
            log.exception(cloud_error)
            return None

    def list(self, network=None, limit=None, marker=None):
        """
        List subnets
        """
        return ClientPagedResultList(self.provider,
                                     self._list_subnets(network),
                                     limit=limit, marker=marker)

    def _list_subnets(self, network=None):
        result_list = []
        if network:
            network_id = network.id \
                if isinstance(network, Network) else network
            result_list = self.provider.azure_client.list_subnets(network_id)
        else:
            for net in self.provider.networking.networks:
                try:
                    result_list.extend(self.provider.azure_client.list_subnets(
                        net.id
                    ))
                except CloudError as cloud_error:
                    if "NotFound" in cloud_error.error.error:
                        log.exception(cloud_error)
                    else:
                        raise cloud_error
        subnets = [AzureSubnet(self.provider, subnet)
                   for subnet in result_list]

        return subnets

    def find(self, network=None, **kwargs):
        obj_list = self._list_subnets(network)
        filters = ['label']
        matches = cb_helpers.generic_find(filters, kwargs, obj_list)

        return ClientPagedResultList(self.provider,
                                     matches if matches else [])

    def create(self, label, network, cidr_block, **kwargs):
        """
        Create subnet
        """
        # Although Subnet doesn't support labels, we use the parent Network's
        # tags to track the subnet's labels
        AzureSubnet.assert_valid_resource_label(label)
        subnet_name = AzureSubnet._generate_name_from_label(label, "cb-sn")

        network_id = network.id \
            if isinstance(network, Network) else network

        subnet_info = self.provider.azure_client\
            .create_subnet(
                network_id,
                subnet_name,
                {
                    'address_prefix': cidr_block
                }
            )

        subnet = AzureSubnet(self.provider, subnet_info)
        subnet.label = label
        return subnet

    def delete(self, subnet):
        subnet_id = subnet.id if isinstance(subnet, Subnet) else subnet
        self.provider.azure_client.delete_subnet(subnet_id)
        # Although Subnet doesn't support labels, we use the parent Network's
        # tags to track the subnet's labels, thus that network-level tag must
        # be deleted with the subnet
        network = subnet.network
        az_network = network._network
        az_network.tags.pop(subnet.tag_name)
        self._provider.azure_client.update_network_tags(
            az_network.id, az_network)


class AzureRouterService(BaseRouterService):
    def __init__(self, provider):
        super(AzureRouterService, self).__init__(provider)

    def get(self, router_id):
        try:
            route = self.provider.azure_client.get_route_table(router_id)
            return AzureRouter(self.provider, route)
        except (CloudError, InvalidValueException) as cloud_error:
            # Azure raises the cloud error if the resource not available
            log.exception(cloud_error)
            return None

    def find(self, **kwargs):
        obj_list = self
        filters = ['label']
        matches = cb_helpers.generic_find(filters, kwargs, obj_list)

        # All kwargs should have been popped at this time.
        if len(kwargs) > 0:
            raise TypeError("Unrecognised parameters for search: %s."
                            " Supported attributes: %s" % (kwargs,
                                                           ", ".join(filters)))

        return ClientPagedResultList(self.provider,
                                     matches if matches else [])

    def list(self, limit=None, marker=None):
        routes = [AzureRouter(self.provider, route)
                  for route in
                  self.provider.azure_client.list_route_tables()]
        return ClientPagedResultList(self.provider,
                                     routes,
                                     limit=limit, marker=marker)

    def create(self, label, network):
        AzureRouter.assert_valid_resource_label(label)
        router_name = AzureRouter._generate_name_from_label(label, "cb-router")

        parameters = {"location": self.provider.region_name,
                      "tags": {'Label': label}}

        route = self.provider.azure_client. \
            create_route_table(router_name, parameters)
        return AzureRouter(self.provider, route)<|MERGE_RESOLUTION|>--- conflicted
+++ resolved
@@ -48,8 +48,6 @@
         return self._vm_firewalls
 
 
-<<<<<<< HEAD
-=======
 class AzureVMFirewallService(BaseVMFirewallService):
     def __init__(self, provider):
         super(AzureVMFirewallService, self).__init__(provider)
@@ -127,7 +125,6 @@
         self.provider.azure_client.delete_vm_firewall(group_id)
 
 
->>>>>>> 69777073
 class AzureKeyPairService(BaseKeyPairService):
     PARTITION_KEY = '00000000-0000-0000-0000-000000000000'
 
@@ -196,106 +193,6 @@
         key_pair = self.get(name)
         key_pair.material = private_key
         return key_pair
-
-
-class AzureVMFirewallService(BaseVMFirewallService):
-    def __init__(self, provider):
-        super(AzureVMFirewallService, self).__init__(provider)
-
-    def get(self, fw_id):
-        try:
-            fws = self.provider.azure_client.get_vm_firewall(fw_id)
-            return AzureVMFirewall(self.provider, fws)
-        except (CloudError, InvalidValueException) as cloud_error:
-            # Azure raises the cloud error if the resource not available
-            log.exception(cloud_error)
-            return None
-
-    def list(self, limit=None, marker=None):
-        fws = [AzureVMFirewall(self.provider, fw)
-               for fw in self.provider.azure_client.list_vm_firewall()]
-        return ClientPagedResultList(self.provider, fws, limit, marker)
-
-    def create(self, label, description=None, network_id=None):
-        AzureVMFirewall.assert_valid_resource_label(label)
-        name = AzureVMFirewall._generate_name_from_label(label, "cb-fw")
-        parameters = {"location": self.provider.region_name,
-                      "tags": {'Label': label}}
-
-        if description:
-            parameters['tags'].update(Description=description)
-
-        fw = self.provider.azure_client.create_vm_firewall(name,
-                                                           parameters)
-
-        # Add default rules to negate azure default rules.
-        # See: https://github.com/CloudVE/cloudbridge/issues/106
-        # pylint:disable=protected-access
-        for rule in fw.default_security_rules:
-            rule_name = "cb-override-" + rule.name
-            # Transpose rules to priority 4001 onwards, because
-            # only 0-4096 are allowed for custom rules
-            rule.priority = rule.priority - 61440
-            rule.access = "Deny"
-            self.provider.azure_client.create_vm_firewall_rule(
-                fw.id, rule_name, rule)
-
-        # Add a new custom rule allowing all outbound traffic to the internet
-        parameters = {"priority": 3000,
-                      "protocol": "*",
-                      "source_port_range": "*",
-                      "source_address_prefix": "*",
-                      "destination_port_range": "*",
-                      "destination_address_prefix": "Internet",
-                      "access": "Allow",
-                      "direction": "Outbound"}
-        result = self.provider.azure_client.create_vm_firewall_rule(
-            fw.id, "cb-default-internet-outbound", parameters)
-        fw.security_rules.append(result)
-
-        cb_fw = AzureVMFirewall(self.provider, fw)
-        return cb_fw
-
-    def find(self, **kwargs):
-        obj_list = self
-        filters = ['label']
-        matches = cb_helpers.generic_find(filters, kwargs, obj_list)
-
-        # All kwargs should have been popped at this time.
-        if len(kwargs) > 0:
-            raise TypeError("Unrecognised parameters for search: %s."
-                            " Supported attributes: %s" % (kwargs,
-                                                           ", ".join(filters)))
-
-        return ClientPagedResultList(self.provider,
-                                     matches if matches else [])
-
-<<<<<<< HEAD
-    def delete(self, group_id):
-        self.provider.azure_client.delete_vm_firewall(group_id)
-=======
-    def list(self, limit=None, marker=None):
-        """
-        List all containers.
-        """
-        buckets, resume_marker = self.provider.azure_client.list_containers(
-            limit=limit or self.provider.config.default_result_limit,
-            marker=marker)
-        results = [AzureBucket(self.provider, bucket)
-                   for bucket in buckets]
-        return ServerPagedResultList(is_truncated=resume_marker,
-                                     marker=resume_marker,
-                                     supports_total=False,
-                                     data=results)
-
-    def create(self, name, location=None):
-        """
-        Create a new bucket.
-        """
-        AzureBucket.assert_valid_resource_name(name)
-        bucket = self.provider.azure_client.create_container(name)
-        return AzureBucket(self.provider, bucket)
->>>>>>> 69777073
 
 
 class AzureStorageService(BaseStorageService):
