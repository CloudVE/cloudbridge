--- conflicted
+++ resolved
@@ -199,11 +199,6 @@
     @implement(event_pattern="provider.security.key_pairs.create",
                priority=BaseKeyPairService.STANDARD_EVENT_PRIORITY)
     def _create(self, name, public_key_material=None):
-<<<<<<< HEAD
-=======
-        AzureKeyPair.assert_valid_resource_name(name)
-
->>>>>>> 3b7c0f6f
         key_pair = self.get(name)
 
         if key_pair:
@@ -267,12 +262,6 @@
     @implement(event_pattern="provider.storage.volumes.get",
                priority=BaseVolumeService.STANDARD_EVENT_PRIORITY)
     def _get(self, volume_id):
-<<<<<<< HEAD
-=======
-        """
-        Returns a volume given its id.
-        """
->>>>>>> 3b7c0f6f
         try:
             volume = self.provider.azure_client.get_disk(volume_id)
             return AzureVolume(self.provider, volume)
@@ -300,12 +289,6 @@
     @implement(event_pattern="provider.storage.volumes.list",
                priority=BaseVolumeService.STANDARD_EVENT_PRIORITY)
     def _list(self, limit=None, marker=None):
-<<<<<<< HEAD
-=======
-        """
-        List all volumes.
-        """
->>>>>>> 3b7c0f6f
         azure_vols = self.provider.azure_client.list_disks()
         cb_vols = [AzureVolume(self.provider, vol) for vol in azure_vols]
         return ClientPagedResultList(self.provider, cb_vols,
@@ -313,15 +296,7 @@
 
     @implement(event_pattern="provider.storage.volumes.create",
                priority=BaseVolumeService.STANDARD_EVENT_PRIORITY)
-<<<<<<< HEAD
     def _create(self, label, size, zone, snapshot=None, description=None):
-=======
-    def _create(self, label, size, zone, description=None, snapshot=None):
-        """
-        Creates a new volume.
-        """
-        AzureVolume.assert_valid_resource_label(label)
->>>>>>> 3b7c0f6f
         disk_name = AzureVolume._generate_name_from_label(label, "cb-vol")
         tags = {'Label': label}
 
@@ -367,14 +342,10 @@
 
     @implement(event_pattern="provider.storage.volumes.delete",
                priority=BaseVolumeService.STANDARD_EVENT_PRIORITY)
-<<<<<<< HEAD
     def _delete(self, volume_id):
-        self.provider.azure_client.delete_disk(volume_id)
-=======
-    def _delete(self, volume):
-        vol_id = volume.id if isinstance(volume, AzureVolume) else volume
+        vol_id = (volume_id.id if isinstance(volume_id, AzureVolume)
+                  else volume_id)
         self.provider.azure_client.delete_disk(vol_id)
->>>>>>> 3b7c0f6f
 
 
 class AzureSnapshotService(BaseSnapshotService):
@@ -382,16 +353,8 @@
         super(AzureSnapshotService, self).__init__(provider)
 
     @implement(event_pattern="provider.storage.snapshots.get",
-<<<<<<< HEAD
                priority=BaseSnapshotService.STANDARD_EVENT_PRIORITY)
     def _get(self, snapshot_id):
-=======
-               priority=BaseVolumeService.STANDARD_EVENT_PRIORITY)
-    def _get(self, ss_id):
-        """
-        Returns a snapshot given its id.
-        """
->>>>>>> 3b7c0f6f
         try:
             snapshot = self.provider.azure_client.get_snapshot(snapshot_id)
             return AzureSnapshot(self.provider, snapshot)
@@ -401,11 +364,7 @@
             return None
 
     @implement(event_pattern="provider.storage.snapshots.find",
-<<<<<<< HEAD
                priority=BaseSnapshotService.STANDARD_EVENT_PRIORITY)
-=======
-               priority=BaseVolumeService.STANDARD_EVENT_PRIORITY)
->>>>>>> 3b7c0f6f
     def _find(self, **kwargs):
         obj_list = self
         filters = ['label']
@@ -421,33 +380,16 @@
                                      matches if matches else [])
 
     @implement(event_pattern="provider.storage.snapshots.list",
-<<<<<<< HEAD
                priority=BaseSnapshotService.STANDARD_EVENT_PRIORITY)
     def _list(self, limit=None, marker=None):
-=======
-               priority=BaseVolumeService.STANDARD_EVENT_PRIORITY)
-    def _list(self, limit=None, marker=None):
-        """
-               List all snapshots.
-        """
->>>>>>> 3b7c0f6f
         snaps = [AzureSnapshot(self.provider, obj)
                  for obj in
                  self.provider.azure_client.list_snapshots()]
         return ClientPagedResultList(self.provider, snaps, limit, marker)
 
     @implement(event_pattern="provider.storage.snapshots.create",
-<<<<<<< HEAD
                priority=BaseSnapshotService.STANDARD_EVENT_PRIORITY)
     def _create(self, label, volume, description=None):
-=======
-               priority=BaseVolumeService.STANDARD_EVENT_PRIORITY)
-    def _create(self, label, volume, description=None):
-        """
-        Creates a new snapshot of a given volume.
-        """
-        AzureSnapshot.assert_valid_resource_label(label)
->>>>>>> 3b7c0f6f
         snapshot_name = AzureSnapshot._generate_name_from_label(label,
                                                                 "cb-snap")
         tags = {'Label': label}
@@ -472,17 +414,11 @@
         return AzureSnapshot(self.provider, azure_snap)
 
     @implement(event_pattern="provider.storage.snapshots.delete",
-<<<<<<< HEAD
                priority=BaseSnapshotService.STANDARD_EVENT_PRIORITY)
     def _delete(self, snapshot_id):
-        self.provider.azure_client.delete_snapshot(snapshot_id)
-=======
-               priority=BaseVolumeService.STANDARD_EVENT_PRIORITY)
-    def _delete(self, snapshot):
-        snap_id = (snapshot.id if isinstance(snapshot, AzureSnapshot)
-                   else snapshot)
+        snap_id = (snapshot_id.id if isinstance(snapshot_id, AzureSnapshot)
+                   else snapshot_id)
         self.provider.azure_client.delete_snapshot(snap_id)
->>>>>>> 3b7c0f6f
 
 
 class AzureBucketService(BaseBucketService):
@@ -1082,28 +1018,9 @@
         return ClientPagedResultList(self.provider, networks,
                                      limit=limit, marker=marker)
 
-<<<<<<< HEAD
     @implement(event_pattern="provider.networking.networks.create",
                priority=BaseNetworkService.STANDARD_EVENT_PRIORITY)
     def _create(self, label, cidr_block):
-=======
-    def find(self, **kwargs):
-        obj_list = self
-        filters = ['label']
-        matches = cb_helpers.generic_find(filters, kwargs, obj_list)
-
-        # All kwargs should have been popped at this time.
-        if len(kwargs) > 0:
-            raise InvalidParamException(
-                "Unrecognised parameters for search: %s. Supported "
-                "attributes: %s" % (kwargs, ", ".join(filters)))
-
-        return ClientPagedResultList(self.provider,
-                                     matches if matches else [])
-
-    def create(self, label, cidr_block):
-        AzureNetwork.assert_valid_resource_label(label)
->>>>>>> 3b7c0f6f
         params = {
             'location': self.provider.azure_client.region_name,
             'address_space': {
