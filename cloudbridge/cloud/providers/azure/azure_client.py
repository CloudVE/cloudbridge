--- conflicted
+++ resolved
@@ -293,15 +293,13 @@
         return self.compute_client.images. \
             get(self.resource_group_name, image_name)
 
-<<<<<<< HEAD
     def list_instance_types(self):
         return self.compute_client.virtual_machine_sizes. \
             list(self.region_name)
-=======
+
     def update_image_tags(self, name, tags):
         return self.compute_client.images. \
             create_or_update(self.resource_group_name, name,
                              {
                                  'tags': tags
-                             }).result()
->>>>>>> 0230538b
+                             }).result()