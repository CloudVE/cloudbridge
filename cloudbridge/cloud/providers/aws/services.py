--- conflicted
+++ resolved
@@ -521,6 +521,7 @@
 
 
 class AWSNetworkingService(BaseNetworkingService):
+
     def __init__(self, provider):
         super(AWSNetworkingService, self).__init__(provider)
         self._network_service = AWSNetworkService(self.provider)
@@ -560,17 +561,8 @@
         return self.svc.list(limit=limit, marker=marker)
 
     def find(self, name, limit=None, marker=None):
-<<<<<<< HEAD
-        filtr = {'tag:Name': name}
-        networks = [AWSNetwork(self.provider, network)
-                    for network in self.provider.vpc_conn.get_all_vpcs(
-                filters=filtr)]
-        return ClientPagedResultList(self.provider, networks,
-                                     limit=limit, marker=marker)
-=======
         return self.svc.find(filter_name='tag:Name', filter_value=name,
                              limit=limit, marker=marker)
->>>>>>> bf33c727
 
     def create(self, name, cidr_block):
         AWSNetwork.assert_valid_resource_name(name)
@@ -702,6 +694,7 @@
 
 
 class AWSGatewayService(BaseGatewayService):
+
     def __init__(self, provider):
         super(AWSGatewayService, self).__init__(provider)
         self.svc = BotoEC2Service(provider=self.provider,
