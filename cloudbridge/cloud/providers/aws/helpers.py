"""A set of AWS-specific helper methods used by the framework."""
import logging as log
from boto3.resources.params import create_request_parameters

from botocore import xform_name
from botocore.exceptions import ClientError
from botocore.utils import merge_dicts

from cloudbridge.cloud.base.resources import ClientPagedResultList
from cloudbridge.cloud.base.resources import ServerPagedResultList


def trim_empty_params(params_dict):
    """
    Given a dict containing potentially null values, trims out
    all the null values. This is to please Boto, which throws
    a parameter validation exception for NoneType arguments.
    e.g. Given
        {
            'GroupName': 'abc',
            'Description': None,
            'VpcId': 'xyz',
        }
    returns:
        {
            'GroupName': 'abc',
            'VpcId': 'xyz'
        }
    """
    log.debug("Removing null values from %s", params_dict)
    return {k: v for k, v in params_dict.items() if v is not None}


def find_tag_value(tags, key):
    """
    Finds the value associated with a given key from a list of AWS tags.

    :type tags: list of ``dict``
    :param tags: The AWS tag list to search through

    :type key: ``str``
    :param key: Name of the tag to search for
    """
    log.info("Searching for %s in %s", key, tags)
    for tag in tags or []:
        if tag.get('Key') == key:
            log.info("Found %s, returning %s", key, tag.get('Value'))
            return tag.get('Value')
    return None


class BotoGenericService(object):
    """
    Generic implementation of a Boto3 AWS service. Uses Boto3
    resource, collection and paging support to implement
    basic cloudbridge methods.
    """

    def __init__(self, provider, cb_resource, boto_conn, boto_collection_name):
        """
        :type provider: :class:`AWSCloudProvider`
        :param provider: CloudBridge AWS provider to use

        :type cb_resource: :class:`CloudResource`
        :param cb_resource: CloudBridge Resource class to wrap results in

        :type boto_conn: :class:`Boto3.Resource`
        :param boto_conn: Boto top level service resource (e.g. EC2, S3)
                          connection.

        :type boto_collection_name: ``str``
        :param boto_collection_name: Boto collection name that corresponds
                                    to the CloudBridge resource (e.g. key_pair)
        """
        self.provider = provider
        self.cb_resource = cb_resource
        self.boto_conn = boto_conn
        self.boto_collection_model = self._infer_collection_model(
            boto_conn, boto_collection_name)
        # Perform an empty filter to convert to a ResourceCollection
        self.boto_collection = (getattr(self.boto_conn, boto_collection_name)
                                .filter())
        self.boto_resource = self._infer_boto_resource(
            boto_conn, self.boto_collection_model)

    def _infer_collection_model(self, conn, collection_name):
        log.debug("Retrieving boto model for collection: %s", collection_name)
        return next(col for col in conn.meta.resource_model.collections
                    if col.name == collection_name)

    def _infer_boto_resource(self, conn, collection_model):
        log.debug("Retrieving resource model for collection: %s",
                  collection_model.name)
        resource_model = next(
            sr for sr in conn.meta.resource_model.subresources
            if sr.resource.model.name == collection_model.resource.model.name)
        return getattr(self.boto_conn, resource_model.name)

    def get(self, resource_id):
        """
        Returns a single resource.

        :type resource_id: ``str``
        :param resource_id: ID of the boto resource to fetch
        """
        try:
            log.debug("Retrieving resource: %s with id: %s",
                      self.boto_collection_model.name, resource_id)
            obj = self.boto_resource(resource_id)
            obj.load()
            log.debug("Successfully Retrieved: %s", obj)
            return self.cb_resource(self.provider, obj)
        except ClientError as exc:
            error_code = exc.response['Error']['Code']
            if any(status in error_code for status in
                   ('NotFound', 'InvalidParameterValue', 'Malformed', '404')):
                log.debug("Object not found: %s", resource_id)
                return None
            else:
                raise exc

    def _get_list_operation(self):
        """
        This function discovers the list operation for a particular resource
        collection. For example, given the resource collection model for
        KeyPair, it returns the list operation for it, as describe_key_pairs.
        """
        return xform_name(self.boto_collection_model.request.operation)

    def _to_boto_resource(self, collection, params, page):
        """
        This function duplicates some of the logic of the pages() method in
        boto.resources.collection.ResourceCollection. It will convert a raw
        json response to the corresponding Boto resource. It's necessary
        because paginators() return json responses, and there's no direct way
        to convert a paginated json response to a Boto Resource.
        """
        # pylint:disable=protected-access
        return collection._handler(collection._parent, params, page)

    def _resource_iterator(self, collection, params, pages, limit):
        """
        Iterates through the pages of a paginated result, converting the
        objects to BotoResources as necessary. This duplicates the logic in
        boto's ResourceCollection(). pending issue:
        https://github.com/boto/boto3/issues/1268
        """
        count = 0
        for page in pages:
            for item in self._to_boto_resource(collection, params, page):
                count += 1
                if limit is not None and count > limit:
                    return
                yield item

    def _get_paginated_results(self, limit, marker, collection):
        """
        If a Boto Paginator is available, use it. The results
        are converted back into BotoResources by directly accessing
        protected members of ResourceCollection. This logic can be removed
        depending on issue: https://github.com/boto/boto3/issues/1268.
        """
        # pylint:disable=protected-access
        cleaned_params = collection._params.copy()
        cleaned_params.pop('limit', None)
        cleaned_params.pop('page_size', None)
        # pylint:disable=protected-access
        params = create_request_parameters(
            collection._parent, collection._model.request)
        merge_dicts(params, cleaned_params, append_lists=True)

        client = self.boto_conn.meta.client
        list_op = self._get_list_operation()
        paginator = client.get_paginator(list_op)
        PaginationConfig = {}
        if limit:
            PaginationConfig = {'MaxItems': limit, 'PageSize': limit}
        if marker:
            PaginationConfig.update({'StartingToken': marker})
        params.update({'PaginationConfig': PaginationConfig})
        args = trim_empty_params(params)
        pages = paginator.paginate(**args)
        # resume_token is not populated unless the iterator is used
        items = list(self._resource_iterator(collection, params, pages, limit))
        resume_token = pages.resume_token
        return (resume_token, items)

    def _make_query(self, collection, limit, marker):
        """
        Decide between server or client pagination,
        depending on the availability of a Boto Paginator.
        See issue: https://github.com/boto/boto3/issues/1268
        """
        client = self.boto_conn.meta.client
        list_op = self._get_list_operation()
        if client.can_paginate(list_op):
            log.debug("Supports server side pagination. Server will"
                      " limit and page results.")
            return self._get_paginated_results(limit, marker, collection)
        else:
            log.debug("Does not support server side pagination. Client will"
                      " limit and page results.")
            # Do not limit, let the ClientPagedResultList enforce limit
            return (None, collection)

    def list(self, limit=None, marker=None, collection=None, **kwargs):
        """
        List a set of resources.

        :type  collection: ``ResourceCollection``
        :param collection: Boto resource collection object corresponding to the
                           current resource. See http://boto3.readthedocs.io/
                           en/latest/guide/collections.html
        """
        collection = collection or self.boto_collection.filter(**kwargs)
        resume_token, boto_objs = self._make_query(collection, limit, marker)

        # Wrap in CB objects.
        results = [self.cb_resource(self.provider, obj) for obj in boto_objs]

        if resume_token:
            log.debug("Received a resume token, using server pagination.")
            return ServerPagedResultList(is_truncated=True,
                                         marker=resume_token,
                                         supports_total=False,
                                         data=results)
        else:
            log.debug("Did not received a resume token, will page in client"
                      " if necessary.")
            return ClientPagedResultList(self.provider, results,
                                         limit=limit, marker=marker)

    def find(self, filter_name, filter_value, limit=None, marker=None,
             **kwargs):
        """
        Return a list of resources by filter.

        :type filter_name: ``str``
        :param filter_name: Name of the filter to use

        :type filter_value: ``str``
        :param filter_value: Value to filter with
        """
        collection = self.boto_collection
        collection = collection.filter(Filters=[{
            'Name': filter_name,
            'Values': [filter_value]
<<<<<<< HEAD
        }])
=======
            }])
        if kwargs:
            collection = collection.filter(**kwargs)
>>>>>>> 66eb2a07
        return self.list(limit=limit, marker=marker, collection=collection)

    def create(self, boto_method, **kwargs):
        """
        Creates a resource

        :type boto_method: ``str``
        :param boto_method: AWS Service method to invoke

        :type kwargs: ``dict``
        :param kwargs: Arguments to be passed as-is to the service method
        """
        log.debug("Creating a resource by invoking %s on these arguments: %s",
                  boto_method, kwargs)
        trimmed_args = trim_empty_params(kwargs)
        result = getattr(self.boto_conn, boto_method)(**trimmed_args)
        if isinstance(result, list):
            return [self.cb_resource(self.provider, obj)
                    for obj in result if obj]
        else:
            return self.cb_resource(self.provider, result) if result else None

    def delete(self, resource_id):
        """
        Deletes a resource by id

        :type resource_id: ``str``
        :param resource_id: ID of the resource
        """
        log.info("Delete the resource with the id %s", resource_id)
        res = self.get(resource_id)
        if res:
            res.delete()


class BotoEC2Service(BotoGenericService):
    """
    Boto EC2 service implementation
    """

    def __init__(self, provider, cb_resource,
                 boto_collection_name):
        """
        :type provider: :class:`AWSCloudProvider`
        :param provider: CloudBridge AWS provider to use

        :type cb_resource: :class:`CloudResource`
        :param cb_resource: CloudBridge Resource class to wrap results in

        :type boto_collection_name: ``str``
        :param boto_collection_name: Boto collection name that corresponds
                                    to the CloudBridge resource (e.g. key_pair)
        """
        super(BotoEC2Service, self).__init__(
            provider, cb_resource, provider.ec2_conn,
            boto_collection_name)


class BotoS3Service(BotoGenericService):
    """
    Boto S3 service implementation.
    """

    def __init__(self, provider, cb_resource,
                 boto_collection_name):
        """
        :type provider: :class:`AWSCloudProvider`
        :param provider: CloudBridge AWS provider to use

        :type cb_resource: :class:`CloudResource`
        :param cb_resource: CloudBridge Resource class to wrap results in

        :type boto_collection_name: ``str``
        :param boto_collection_name: Boto collection name that corresponds
                                    to the CloudBridge resource (e.g. key_pair)
        """
        super(BotoS3Service, self).__init__(
            provider, cb_resource, provider.s3_conn,
            boto_collection_name)<|MERGE_RESOLUTION|>--- conflicted
+++ resolved
@@ -55,7 +55,6 @@
     resource, collection and paging support to implement
     basic cloudbridge methods.
     """
-
     def __init__(self, provider, cb_resource, boto_conn, boto_collection_name):
         """
         :type provider: :class:`AWSCloudProvider`
@@ -245,13 +244,9 @@
         collection = collection.filter(Filters=[{
             'Name': filter_name,
             'Values': [filter_value]
-<<<<<<< HEAD
-        }])
-=======
             }])
         if kwargs:
             collection = collection.filter(**kwargs)
->>>>>>> 66eb2a07
         return self.list(limit=limit, marker=marker, collection=collection)
 
     def create(self, boto_method, **kwargs):
@@ -291,7 +286,6 @@
     """
     Boto EC2 service implementation
     """
-
     def __init__(self, provider, cb_resource,
                  boto_collection_name):
         """
@@ -314,7 +308,6 @@
     """
     Boto S3 service implementation.
     """
-
     def __init__(self, provider, cb_resource,
                  boto_collection_name):
         """
