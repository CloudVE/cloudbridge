"""
DataTypes used by this provider
"""
import hashlib
import inspect

from botocore.exceptions import ClientError

from cloudbridge.cloud.base.resources import BaseAttachmentInfo
from cloudbridge.cloud.base.resources import BaseBucket
from cloudbridge.cloud.base.resources import BaseBucketContainer
from cloudbridge.cloud.base.resources import BaseBucketObject
from cloudbridge.cloud.base.resources import BaseFloatingIP
from cloudbridge.cloud.base.resources import BaseInstance
from cloudbridge.cloud.base.resources import BaseInternetGateway
from cloudbridge.cloud.base.resources import BaseKeyPair
from cloudbridge.cloud.base.resources import BaseLaunchConfig
from cloudbridge.cloud.base.resources import BaseMachineImage
from cloudbridge.cloud.base.resources import BaseNetwork
from cloudbridge.cloud.base.resources import BasePlacementZone
from cloudbridge.cloud.base.resources import BaseRegion
from cloudbridge.cloud.base.resources import BaseRouter
from cloudbridge.cloud.base.resources import BaseSnapshot
from cloudbridge.cloud.base.resources import BaseSubnet
from cloudbridge.cloud.base.resources import BaseVMFirewall
from cloudbridge.cloud.base.resources import BaseVMFirewallRule
from cloudbridge.cloud.base.resources import BaseVMFirewallRuleContainer
from cloudbridge.cloud.base.resources import BaseVMType
from cloudbridge.cloud.base.resources import BaseVolume
from cloudbridge.cloud.base.resources import ClientPagedResultList
from cloudbridge.cloud.interfaces.exceptions import InvalidValueException
from cloudbridge.cloud.interfaces.resources import GatewayState
from cloudbridge.cloud.interfaces.resources import InstanceState
from cloudbridge.cloud.interfaces.resources import MachineImageState
from cloudbridge.cloud.interfaces.resources import NetworkState
from cloudbridge.cloud.interfaces.resources import RouterState
from cloudbridge.cloud.interfaces.resources import SnapshotState
from cloudbridge.cloud.interfaces.resources import SubnetState
from cloudbridge.cloud.interfaces.resources import TrafficDirection
from cloudbridge.cloud.interfaces.resources import VolumeState

from .helpers import find_tag_value
from .helpers import trim_empty_params


class AWSMachineImage(BaseMachineImage):

    IMAGE_STATE_MAP = {
        'pending': MachineImageState.PENDING,
        'transient': MachineImageState.PENDING,
        'available': MachineImageState.AVAILABLE,
        'deregistered': MachineImageState.ERROR,
        'failed': MachineImageState.ERROR,
        'error': MachineImageState.ERROR,
        'invalid': MachineImageState.ERROR
    }

    def __init__(self, provider, image):
        super(AWSMachineImage, self).__init__(provider)
        if isinstance(image, AWSMachineImage):
            # pylint:disable=protected-access
            self._ec2_image = image._ec2_image
        else:
            self._ec2_image = image

    @property
    def id(self):
        return self._ec2_image.id

    @property
    def name(self):
        try:
            return self._ec2_image.name
        except AttributeError:
            return None

    @property
    def description(self):
        try:
            return self._ec2_image.description
        except AttributeError:
            return None

    @property
    def min_disk(self):
        vols = [bdm.get('Ebs', {}) for bdm in
                self._ec2_image.block_device_mappings if
                bdm.get('DeviceName') == self._ec2_image.root_device_name]
        if vols:
            return vols[0].get('VolumeSize')
        else:
            return None

    def delete(self):
        snapshot_id = [
            bdm.get('Ebs', {}).get('SnapshotId') for bdm in
            self._ec2_image.block_device_mappings if
            bdm.get('DeviceName') == self._ec2_image.root_device_name]

        self._ec2_image.deregister()
        self.wait_for([MachineImageState.UNKNOWN, MachineImageState.ERROR])
        snapshot = self._provider.storage.snapshots.get(snapshot_id[0])
        if snapshot:
            snapshot.delete()

    @property
    def state(self):
        try:
            return AWSMachineImage.IMAGE_STATE_MAP.get(
                self._ec2_image.state, MachineImageState.UNKNOWN)
        except Exception:
            # Ignore all exceptions when querying state
            return MachineImageState.UNKNOWN

    def refresh(self):
        self._ec2_image.reload()


class AWSPlacementZone(BasePlacementZone):

    def __init__(self, provider, zone, region):
        super(AWSPlacementZone, self).__init__(provider)
        if isinstance(zone, AWSPlacementZone):
            # pylint:disable=protected-access
            self._aws_zone = zone._aws_zone
            self._aws_region = zone._aws_region
        else:
            self._aws_zone = zone
            self._aws_region = region

    @property
    def id(self):
        return self._aws_zone

    @property
    def name(self):
        return self._aws_zone

    @property
    def region_name(self):
        return self._aws_region


class AWSVMType(BaseVMType):

    def __init__(self, provider, instance_dict):
        super(AWSVMType, self).__init__(provider)
        self._inst_dict = instance_dict

    @property
    def id(self):
        return str(self._inst_dict['instance_type'])

    @property
    def name(self):
        return self._inst_dict['instance_type']

    @property
    def family(self):
        return self._inst_dict.get('family')

    @property
    def vcpus(self):
        return self._inst_dict.get('vCPU')

    @property
    def ram(self):
        return self._inst_dict.get('memory')

    @property
    def size_root_disk(self):
        return 0

    @property
    def size_ephemeral_disks(self):
        storage = self._inst_dict.get('storage')
        if storage:
            return storage.get('size') * storage.get("devices")
        else:
            return 0

    @property
    def num_ephemeral_disks(self):
        storage = self._inst_dict.get('storage')
        if storage:
            return storage.get("devices")
        else:
            return 0

    @property
    def extra_data(self):
        return {key: val for key, val in enumerate(self._inst_dict)
                if key not in ["instance_type", "family", "vCPU", "memory"]}


class AWSInstance(BaseInstance):

    # ref:
    # http://docs.aws.amazon.com/AWSEC2/latest/UserGuide/ec2-instance-lifecycle.html
    INSTANCE_STATE_MAP = {
        'pending': InstanceState.PENDING,
        'running': InstanceState.RUNNING,
        'shutting-down': InstanceState.CONFIGURING,
        'terminated': InstanceState.DELETED,
        'stopping': InstanceState.CONFIGURING,
        'stopped': InstanceState.STOPPED
    }

    def __init__(self, provider, ec2_instance):
        super(AWSInstance, self).__init__(provider)
        self._ec2_instance = ec2_instance

    @property
    def id(self):
        return self._ec2_instance.id

    @property
    # pylint:disable=arguments-differ
    def name(self):
        """
        .. note:: an instance must have a (case sensitive) tag ``Name``
        """
        return find_tag_value(self._ec2_instance.tags, 'Name')

    @name.setter
    # pylint:disable=arguments-differ
    def name(self, value):
        self.assert_valid_resource_name(value)
        self._ec2_instance.create_tags(Tags=[{'Key': 'Name', 'Value': value}])

    @property
    def public_ips(self):
        return [self._ec2_instance.public_ip_address]

    @property
    def private_ips(self):
        return [self._ec2_instance.private_ip_address]

    @property
    def vm_type_id(self):
        return self._ec2_instance.instance_type

    @property
    def vm_type(self):
        return self._provider.compute.vm_types.find(
            name=self._ec2_instance.instance_type)[0]

    def reboot(self):
        self._ec2_instance.reboot()

    def delete(self):
        self._ec2_instance.terminate()

    @property
    def image_id(self):
        return self._ec2_instance.image_id

    @property
    def zone_id(self):
        return self._ec2_instance.placement.get('AvailabilityZone')

    @property
    def vm_firewalls(self):
        return [
<<<<<<< HEAD
            self._provider.security.security_groups.get(group_id)
            for group_id in self.security_group_ids
            ]
=======
            self._provider.security.vm_firewalls.get(fw_id)
            for fw_id in self.vm_firewall_ids
        ]
>>>>>>> 66eb2a07

    @property
    def vm_firewall_ids(self):
        return list(set([
                            group.get('GroupId') for group in
                            self._ec2_instance.security_groups
                            ]))

    @property
    def key_pair_name(self):
        return self._ec2_instance.key_name

    def create_image(self, name):
        self.assert_valid_resource_name(name)

        image = AWSMachineImage(self._provider,
                                self._ec2_instance.create_image(Name=name))
        # Wait for the image to exist
        self._provider.ec2_conn.meta.client.get_waiter('image_exists').wait(
            ImageIds=[image.id])
        # Return the image
        image.refresh()
        return image

    def add_floating_ip(self, floating_ip):
        fip = (
            floating_ip if isinstance(floating_ip, AWSFloatingIP) else
            self._provider.networking.floating_ips.get(floating_ip))
        params = trim_empty_params({
            'InstanceId': self.id,
            'PublicIp': None if self._ec2_instance.vpc_id else fip.public_ip,
            # pylint:disable=protected-access
            'AllocationId': fip._ip.allocation_id})
        self._provider.ec2_conn.meta.client.associate_address(**params)
        self.refresh()

    def remove_floating_ip(self, floating_ip):
        fip = (
            floating_ip if isinstance(floating_ip, AWSFloatingIP) else
            self._provider.networking.floating_ips.get(floating_ip))
        params = trim_empty_params({
            'PublicIp': None if self._ec2_instance.vpc_id else fip.public_ip,
            # pylint:disable=protected-access
            'AssociationId': fip._ip.association_id})
        self._provider.ec2_conn.meta.client.disassociate_address(**params)
        self.refresh()

    def add_vm_firewall(self, firewall):
        self._ec2_instance.modify_attribute(
            Groups=self.vm_firewall_ids + [firewall.id])

    def remove_vm_firewall(self, firewall):
        self._ec2_instance.modify_attribute(
            Groups=([fw_id for fw_id in self.vm_firewall_ids
                     if fw_id != firewall.id]))

    @property
    def state(self):
        try:
            return AWSInstance.INSTANCE_STATE_MAP.get(
                self._ec2_instance.state['Name'], InstanceState.UNKNOWN)
        except Exception:
            # Ignore all exceptions when querying state
            return InstanceState.UNKNOWN

    def refresh(self):
        try:
            self._ec2_instance.reload()
        except ClientError:
            # The instance no longer exists and cannot be refreshed.
            # set the state to unknown
            self._ec2_instance.state = {'Name': InstanceState.UNKNOWN}

    # pylint:disable=unused-argument
    def _wait_till_exists(self, timeout=None, interval=None):
        self._ec2_instance.wait_until_exists()


class AWSVolume(BaseVolume):

    # Ref:
    # http://docs.aws.amazon.com/AWSEC2/latest/CommandLineReference/
    # ApiReference-cmd-DescribeVolumes.html
    VOLUME_STATE_MAP = {
        'creating': VolumeState.CREATING,
        'available': VolumeState.AVAILABLE,
        'in-use': VolumeState.IN_USE,
        'deleting': VolumeState.CONFIGURING,
        'deleted': VolumeState.DELETED,
        'error': VolumeState.ERROR
    }

    def __init__(self, provider, volume):
        super(AWSVolume, self).__init__(provider)
        self._volume = volume

    @property
    def id(self):
        return self._volume.id

    @property
    # pylint:disable=arguments-differ
    def name(self):
        return find_tag_value(self._volume.tags, 'Name')

    @name.setter
    # pylint:disable=arguments-differ
    def name(self, value):
        self.assert_valid_resource_name(value)
        self._volume.create_tags(Tags=[{'Key': 'Name', 'Value': value}])

    @property
    def description(self):
        return find_tag_value(self._volume.tags, 'Description')

    @description.setter
    def description(self, value):
        self._volume.create_tags(Tags=[{'Key': 'Description', 'Value': value}])

    @property
    def size(self):
        return self._volume.size

    @property
    def create_time(self):
        return self._volume.create_time

    @property
    def zone_id(self):
        return self._volume.availability_zone

    @property
    def source(self):
        if self._volume.snapshot_id:
            return self._provider.storage.snapshots.get(
                self._volume.snapshot_id)
        return None

    @property
    def attachments(self):
        return [
            BaseAttachmentInfo(self,
                               a.get('InstanceId'),
                               a.get('Device'))
            for a in self._volume.attachments
            ][0] if self._volume.attachments else None

    def attach(self, instance, device):
        instance_id = instance.id if isinstance(
            instance,
            AWSInstance) else instance
        self._volume.attach_to_instance(InstanceId=instance_id,
                                        Device=device)

    def detach(self, force=False):
        a = self.attachments
        if a:
            self._volume.detach_from_instance(
                InstanceId=a.instance_id,
                Device=a.device,
                Force=force)

    def create_snapshot(self, name, description=None):
        snap = AWSSnapshot(
            self._provider,
            self._volume.create_snapshot(
                Description=description))
        snap.name = name
        return snap

    def delete(self):
        self._volume.delete()

    @property
    def state(self):
        try:
            return AWSVolume.VOLUME_STATE_MAP.get(
                self._volume.state, VolumeState.UNKNOWN)
        except Exception:
            # Ignore all exceptions when querying state
            return VolumeState.UNKNOWN

    def refresh(self):
        try:
            self._volume.reload()
        except ClientError:
            # The volume no longer exists and cannot be refreshed.
            # set the status to unknown
            self._volume.state = VolumeState.UNKNOWN


class AWSSnapshot(BaseSnapshot):

    # Ref: http://docs.aws.amazon.com/AWSEC2/latest/CommandLineReference/
    # ApiReference-cmd-DescribeSnapshots.html
    SNAPSHOT_STATE_MAP = {
        'pending': SnapshotState.PENDING,
        'deleting': SnapshotState.PENDING,
        'completed': SnapshotState.AVAILABLE,
        'error': SnapshotState.ERROR
    }

    def __init__(self, provider, snapshot):
        super(AWSSnapshot, self).__init__(provider)
        self._snapshot = snapshot

    @property
    def id(self):
        return self._snapshot.id

    @property
    # pylint:disable=arguments-differ
    def name(self):
        return find_tag_value(self._snapshot.tags, 'Name')

    @name.setter
    # pylint:disable=arguments-differ
    def name(self, value):
        self.assert_valid_resource_name(value)
        self._snapshot.create_tags(Tags=[{'Key': 'Name', 'Value': value}])

    @property
    def description(self):
        return find_tag_value(self._snapshot.tags, 'Description')

    @description.setter
    def description(self, value):
        self._snapshot.create_tags(Tags=[{
            'Key': 'Description', 'Value': value}])

    @property
    def size(self):
        return self._snapshot.volume_size

    @property
    def volume_id(self):
        return self._snapshot.volume_id

    @property
    def create_time(self):
        return self._snapshot.start_time

    @property
    def state(self):
        try:
            return AWSSnapshot.SNAPSHOT_STATE_MAP.get(
                self._snapshot.state, SnapshotState.UNKNOWN)
        except Exception:
            # Ignore all exceptions when querying state
            return SnapshotState.UNKNOWN

    def refresh(self):
        try:
            self._snapshot.reload()
        except ClientError:
            # The snapshot no longer exists and cannot be refreshed.
            # set the status to unknown
            self._snapshot.state = SnapshotState.UNKNOWN

    def delete(self):
        self._snapshot.delete()

    def create_volume(self, placement, size=None, volume_type=None, iops=None):
        cb_vol = self._provider.storage.volumes.create(
            name=self.name,
            size=size,
            zone=placement,
            snapshot=self.id)
        cb_vol.wait_till_ready()
        cb_vol.name = "from_snap_{0}".format(self.name or self.id)
        return cb_vol


class AWSKeyPair(BaseKeyPair):

    def __init__(self, provider, key_pair):
        super(AWSKeyPair, self).__init__(provider, key_pair)

    @property
    def material(self):
        # boto3 object will only have this field if the value is not empty
        if hasattr(self._key_pair, 'key_material'):
            return self._key_pair.key_material
        else:
            return None


class AWSVMFirewall(BaseVMFirewall):

    def __init__(self, provider, _vm_firewall):
        super(AWSVMFirewall, self).__init__(provider, _vm_firewall)
        self._rule_container = AWSVMFirewallRuleContainer(provider, self)

    @property
    def name(self):
        return self._vm_firewall.group_name

    @property
    def network_id(self):
        return self._vm_firewall.vpc_id

    @property
    def rules(self):
        return self._rule_container

<<<<<<< HEAD
    def get_rule(self, ip_protocol=None, from_port=None, to_port=None,
                 cidr_ip=None, src_group=None):
        src_group_id = (src_group.id if isinstance(src_group, SecurityGroup)
                        else src_group)
        for rule in self._security_group.ip_permissions:
            if ip_protocol and rule['IpProtocol'] != ip_protocol:
                continue
            elif from_port and rule['FromPort'] != from_port:
                continue
            elif to_port and rule['ToPort'] != to_port:
                continue
            elif cidr_ip:
                if cidr_ip not in [x['CidrIp'] for x in rule['IpRanges']]:
                    continue
            elif src_group_id:
                if src_group_id not in [
                    group_pair.get('GroupId') for group_pair in
                        rule.get('UserIdGroupPairs', [])]:
                        continue
            return AWSSecurityGroupRule(self._provider, rule, self)
        return None
=======
    def refresh(self):
        self._vm_firewall.reload()
>>>>>>> 66eb2a07

    def to_json(self):
        attr = inspect.getmembers(self, lambda a: not inspect.isroutine(a))
        js = {k: v for (k, v) in attr if not k.startswith('_')}
        json_rules = [r.to_json() for r in self.rules]
        js['rules'] = json_rules
        if js.get('network_id'):
            js.pop('network_id')  # Omit for consistency across cloud providers
        return js


class AWSVMFirewallRuleContainer(BaseVMFirewallRuleContainer):

    def __init__(self, provider, firewall):
        super(AWSVMFirewallRuleContainer, self).__init__(provider, firewall)

    def list(self, limit=None, marker=None):
        # pylint:disable=protected-access
        rules = [AWSVMFirewallRule(self.firewall,
                                   TrafficDirection.INBOUND, r)
                 for r in self.firewall._vm_firewall.ip_permissions]
        rules = rules + [
            AWSVMFirewallRule(
                self.firewall, TrafficDirection.OUTBOUND, r)
            for r in self.firewall._vm_firewall.ip_permissions_egress]
        return ClientPagedResultList(self._provider, rules,
                                     limit=limit, marker=marker)

    def create(self,  direction, protocol=None, from_port=None,
               to_port=None, cidr=None, src_dest_fw=None):
        src_dest_fw_id = (
            src_dest_fw.id if isinstance(src_dest_fw, AWSVMFirewall)
            else src_dest_fw)

        # pylint:disable=protected-access
        ip_perm_entry = AWSVMFirewallRule._construct_ip_perms(
            protocol, from_port, to_port, cidr, src_dest_fw_id)
        # Filter out empty values to please Boto
        ip_perms = [trim_empty_params(ip_perm_entry)]

        try:
            if direction == TrafficDirection.INBOUND:
                # pylint:disable=protected-access
                self.firewall._vm_firewall.authorize_ingress(
                    IpPermissions=ip_perms)
            elif direction == TrafficDirection.OUTBOUND:
                # pylint:disable=protected-access
                self.firewall._vm_firewall.authorize_egress(
                    IpPermissions=ip_perms)
            else:
                raise InvalidValueException("direction", direction)
            self.firewall.refresh()
            return AWSVMFirewallRule(self.firewall, direction, ip_perm_entry)
        except ClientError as ec2e:
            if ec2e.response['Error']['Code'] == "InvalidPermission.Duplicate":
                return AWSVMFirewallRule(
                    self.firewall, direction, ip_perm_entry)
            else:
                raise ec2e


class AWSVMFirewallRule(BaseVMFirewallRule):

    def __init__(self, parent_fw, direction, rule):
        self._direction = direction
        super(AWSVMFirewallRule, self).__init__(parent_fw, rule)

        # cache id
        md5 = hashlib.md5()
        md5.update(self._name.encode('ascii'))
        self._id = md5.hexdigest()

    @property
    def id(self):
        return self._id

    @property
    def direction(self):
        return self._direction

    @property
    def protocol(self):
        return self._rule.get('IpProtocol')

    @property
    def from_port(self):
        return self._rule.get('FromPort')

    @property
    def to_port(self):
        return self._rule.get('ToPort')

    @property
    def cidr(self):
        if len(self._rule.get('IpRanges') or []) > 0:
            return self._rule['IpRanges'][0].get('CidrIp')
        return None

    @property
    def src_dest_fw_id(self):
        if len(self._rule.get('UserIdGroupPairs') or []) > 0:
            return self._rule['UserIdGroupPairs'][0]['GroupId']
        else:
            return None

    @property
    def src_dest_fw(self):
        if self.src_dest_fw_id:
            return AWSVMFirewall(
                self._provider,
                self._provider.ec2_conn.SecurityGroup(self.src_dest_fw_id))
        else:
            return None

    @staticmethod
    def _construct_ip_perms(protocol, from_port, to_port, cidr,
                            src_dest_fw_id):
        return {
            'IpProtocol': protocol,
            'FromPort': from_port,
            'ToPort': to_port,
            'IpRanges': [{'CidrIp': cidr}] if cidr else None,
            'UserIdGroupPairs': [{
                'GroupId': src_dest_fw_id}
            ] if src_dest_fw_id else None
        }

    def delete(self):
        ip_perm_entry = self._construct_ip_perms(
            self.protocol, self.from_port, self.to_port,
            self.cidr, self.src_dest_fw_id)

        # Filter out empty values to please Boto
        ip_perms = [trim_empty_params(ip_perm_entry)]

        # pylint:disable=protected-access
        if self.direction == TrafficDirection.INBOUND:
            self.firewall._vm_firewall.revoke_ingress(
                IpPermissions=ip_perms)
        else:
            self.firewall._vm_firewall.revoke_egress(
                IpPermissions=ip_perms)
        self.firewall.refresh()


class AWSBucketObject(BaseBucketObject):
    class BucketObjIterator():
        CHUNK_SIZE = 4096

        def __init__(self, body):
            self.body = body

        def __iter__(self):
            while True:
                data = self.read(self.CHUNK_SIZE)
                if data:
                    yield data
                else:
                    break

        def read(self, length):
            return self.body.read(amt=length)

        def close(self):
            return self.body.close()

    def __init__(self, provider, obj):
        super(AWSBucketObject, self).__init__(provider)
        self._obj = obj

    @property
    def id(self):
        return self._obj.key

    @property
    def name(self):
        return self.id

    @property
    def size(self):
        return self._obj.size

    @property
    def last_modified(self):
        return self._obj.last_modified.strftime("%Y-%m-%dT%H:%M:%S.%f")

    def iter_content(self):
        return self.BucketObjIterator(self._obj.get().get('Body'))

    def upload(self, data):
        self._obj.put(Body=data)

    def upload_from_file(self, path):
        self._obj.upload_file(path)

    def delete(self):
        self._obj.delete()

    def generate_url(self, expires_in=0):
        return self._provider.s3_conn.meta.client.generate_presigned_url(
            'get_object',
            Params={'Bucket': self._obj.bucket_name, 'Key': self.id},
            ExpiresIn=expires_in)


class AWSBucket(BaseBucket):

    def __init__(self, provider, bucket):
        super(AWSBucket, self).__init__(provider)
        self._bucket = bucket
        self._object_container = AWSBucketContainer(provider, self)

    @property
    def id(self):
        return self._bucket.name

    @property
    def name(self):
        return self._bucket.name

    @property
    def objects(self):
        return self._object_container

    def delete(self, delete_contents=False):
        self._bucket.delete()


class AWSBucketContainer(BaseBucketContainer):

    def __init__(self, provider, bucket):
        super(AWSBucketContainer, self).__init__(provider, bucket)

    def get(self, name):
        try:
            # pylint:disable=protected-access
            obj = self.bucket._bucket.Object(name)
            # load() throws an error if object does not exist
            obj.load()
            return AWSBucketObject(self._provider, obj)
        except ClientError:
            return None

    def list(self, limit=None, marker=None, prefix=None):
        if prefix:
            # pylint:disable=protected-access
            boto_objs = self.bucket._bucket.objects.filter(Prefix=prefix)
        else:
            # pylint:disable=protected-access
            boto_objs = self.bucket._bucket.objects.all()
        objects = [AWSBucketObject(self._provider, obj)
                   for obj in boto_objs]

        return ClientPagedResultList(self._provider, objects,
                                     limit=limit, marker=marker)

    def find(self, name, limit=None, marker=None):
        objects = [obj for obj in self if obj.name == name]

        return ClientPagedResultList(self._provider, objects,
                                     limit=limit, marker=marker)

    def create(self, name):
        # pylint:disable=protected-access
        obj = self.bucket._bucket.Object(name)
        return AWSBucketObject(self._provider, obj)


class AWSRegion(BaseRegion):

    def __init__(self, provider, aws_region):
        super(AWSRegion, self).__init__(provider)
        self._aws_region = aws_region

    @property
    def id(self):
        return self._aws_region.get('RegionName')

    @property
    def name(self):
        return self.id

    @property
    def zones(self):
        if self.id == self._provider.region_name:  # optimisation
            conn = self._provider.ec2_conn
        else:
            # pylint:disable=protected-access
            conn = self._provider._conect_ec2_region(region_name=self.id)

        zones = (conn.meta.client.describe_availability_zones()
                 .get('AvailabilityZones', []))
        return [AWSPlacementZone(self._provider, zone.get('ZoneName'),
                                 self.id)
                for zone in zones]


class AWSNetwork(BaseNetwork):

    # Ref:
    # docs.aws.amazon.com/AWSEC2/latest/APIReference/API_DescribeVpcs.html
    _NETWORK_STATE_MAP = {
        'pending': NetworkState.PENDING,
        'available': NetworkState.AVAILABLE,
    }

    def __init__(self, provider, network):
        super(AWSNetwork, self).__init__(provider)
        self._vpc = network

    @property
    def id(self):
        return self._vpc.id

    @property
    def name(self):
        return find_tag_value(self._vpc.tags, 'Name')

    @name.setter
    # pylint:disable=arguments-differ
    def name(self, value):
        self.assert_valid_resource_name(value)
        self._vpc.create_tags(Tags=[{'Key': 'Name', 'Value': value}])

    @property
    def external(self):
        """
        For AWS, all VPC networks can be connected to the Internet so always
        return ``True``.
        """
        return True

    @property
    def state(self):
        try:
            return AWSNetwork._NETWORK_STATE_MAP.get(
                self._vpc.state, NetworkState.UNKNOWN)
        except Exception:
            # Ignore all exceptions when querying state
            return NetworkState.UNKNOWN

    @property
    def cidr_block(self):
        return self._vpc.cidr_block

    def delete(self):
        self._vpc.delete()

    @property
    def subnets(self):
        return [AWSSubnet(self._provider, s) for s in self._vpc.subnets.all()]

    def refresh(self):
        try:
            self._vpc.reload()
        except ClientError:
            # The network no longer exists and cannot be refreshed.
            # set the status to unknown
            self._vpc.state = NetworkState.UNKNOWN

    def wait_till_ready(self, timeout=None, interval=None):
        self._provider.ec2_conn.meta.client.get_waiter('vpc_available').wait(
            VpcIds=[self.id])
        self.refresh()


class AWSSubnet(BaseSubnet):
    # http://docs.aws.amazon.com/AWSEC2/latest/APIReference/API_DescribeSubnets.html
    _SUBNET_STATE_MAP = {
        'pending': SubnetState.PENDING,
        'available': SubnetState.AVAILABLE,
    }

    def __init__(self, provider, subnet):
        super(AWSSubnet, self).__init__(provider)
        self._subnet = subnet

    @property
    def id(self):
        return self._subnet.id

    @property
    def name(self):
        return find_tag_value(self._subnet.tags, 'Name')

    @name.setter
    # pylint:disable=arguments-differ
    def name(self, value):
        self.assert_valid_resource_name(value)
        self._subnet.create_tags(Tags=[{'Key': 'Name', 'Value': value}])

    @property
    def cidr_block(self):
        return self._subnet.cidr_block

    @property
    def network_id(self):
        return self._subnet.vpc_id

    @property
    def zone(self):
        return AWSPlacementZone(self._provider, self._subnet.availability_zone,
                                self._provider.region_name)

    def delete(self):
        self._subnet.delete()

    @property
    def state(self):
        try:
            return self._SUBNET_STATE_MAP.get(
                self._subnet.state, SubnetState.UNKNOWN)
        except Exception:
            # Ignore all exceptions when querying state
            return SubnetState.UNKNOWN

    def refresh(self):
        subnet = self._provider.networking.subnets.get(self.id)
        if subnet:
            # pylint:disable=protected-access
            self._subnet = subnet._subnet
        else:
            # subnet no longer exists
            self._subnet.state = SubnetState.UNKNOWN


class AWSFloatingIP(BaseFloatingIP):

    def __init__(self, provider, floating_ip):
        super(AWSFloatingIP, self).__init__(provider)
        self._ip = floating_ip

    @property
    def id(self):
        return self._ip.allocation_id

    @property
    def public_ip(self):
        return self._ip.public_ip

    @property
    def private_ip(self):
        return self._ip.private_ip_address

    @property
    def in_use(self):
        return True if self._ip.instance_id else False

    def delete(self):
        self._ip.release()


class AWSRouter(BaseRouter):
    def __init__(self, provider, route_table):
        super(AWSRouter, self).__init__(provider)
        self._route_table = route_table

    @property
    def id(self):
        return self._route_table.id

    @property
    def name(self):
        return find_tag_value(self._route_table.tags, 'Name')

    @name.setter
    # pylint:disable=arguments-differ
    def name(self, value):
        self.assert_valid_resource_name(value)
        self._route_table.create_tags(Tags=[{'Key': 'Name', 'Value': value}])

    def refresh(self):
        try:
            self._route_table.reload()
        except ClientError:
            self._route_table.associations = None

    @property
    def state(self):
        if self._route_table.associations:
            return RouterState.ATTACHED
        return RouterState.DETACHED

    @property
    def network_id(self):
        return self._route_table.vpc_id

    def delete(self):
        self._route_table.delete()

    def attach_subnet(self, subnet):
        subnet_id = subnet.id if isinstance(subnet, AWSSubnet) else subnet
        self._route_table.associate_with_subnet(SubnetId=subnet_id)
        self.refresh()

    def detach_subnet(self, subnet):
        subnet_id = subnet.id if isinstance(subnet, AWSSubnet) else subnet
        associations = [a for a in self._route_table.associations
                        if a.subnet_id == subnet_id]
        for a in associations:
            a.delete()
        self.refresh()

    def attach_gateway(self, gateway):
        gw_id = (gateway.id if isinstance(gateway, AWSInternetGateway)
                 else gateway)
        return self._provider.ec2_conn.meta.client.attach_internet_gateway(
            InternetGatewayId=gw_id, VpcId=self._route_table.vpc_id)

    def detach_gateway(self, gateway):
        gw_id = (gateway.id if isinstance(gateway, AWSInternetGateway)
                 else gateway)
        return self._provider.ec2_conn.meta.client.detach_internet_gateway(
            InternetGatewayId=gw_id, VpcId=self._route_table.vpc_id)


class AWSInternetGateway(BaseInternetGateway):
    def __init__(self, provider, gateway):
        super(AWSInternetGateway, self).__init__(provider)
        self._gateway = gateway
        self._gateway.state = ''

    @property
    def id(self):
        return self._gateway.id

    @property
    def name(self):
        return find_tag_value(self._gateway.tags, 'Name')

    @name.setter
    # pylint:disable=arguments-differ
    def name(self, value):
        self.assert_valid_resource_name(value)
        self._gateway.create_tags(Tags=[{'Key': 'Name', 'Value': value}])

    def refresh(self):
        try:
            self._gateway.reload()
        except ClientError:
            self._gateway.state = GatewayState.UNKNOWN

    @property
    def state(self):
        if self._gateway.state == GatewayState.UNKNOWN:
            return GatewayState.UNKNOWN
        else:
            return GatewayState.AVAILABLE

    @property
    def network_id(self):
        if self._gateway.attachments:
            return self._gateway.attachments[0].get('VpcId')
        return None

    def delete(self):
        self._gateway.delete()


class AWSLaunchConfig(BaseLaunchConfig):

    def __init__(self, provider):
        super(AWSLaunchConfig, self).__init__(provider)<|MERGE_RESOLUTION|>--- conflicted
+++ resolved
@@ -262,22 +262,16 @@
     @property
     def vm_firewalls(self):
         return [
-<<<<<<< HEAD
-            self._provider.security.security_groups.get(group_id)
-            for group_id in self.security_group_ids
-            ]
-=======
             self._provider.security.vm_firewalls.get(fw_id)
             for fw_id in self.vm_firewall_ids
         ]
->>>>>>> 66eb2a07
 
     @property
     def vm_firewall_ids(self):
         return list(set([
-                            group.get('GroupId') for group in
-                            self._ec2_instance.security_groups
-                            ]))
+            group.get('GroupId') for group in
+            self._ec2_instance.security_groups
+        ]))
 
     @property
     def key_pair_name(self):
@@ -416,7 +410,7 @@
                                a.get('InstanceId'),
                                a.get('Device'))
             for a in self._volume.attachments
-            ][0] if self._volume.attachments else None
+        ][0] if self._volume.attachments else None
 
     def attach(self, instance, device):
         instance_id = instance.id if isinstance(
@@ -576,32 +570,8 @@
     def rules(self):
         return self._rule_container
 
-<<<<<<< HEAD
-    def get_rule(self, ip_protocol=None, from_port=None, to_port=None,
-                 cidr_ip=None, src_group=None):
-        src_group_id = (src_group.id if isinstance(src_group, SecurityGroup)
-                        else src_group)
-        for rule in self._security_group.ip_permissions:
-            if ip_protocol and rule['IpProtocol'] != ip_protocol:
-                continue
-            elif from_port and rule['FromPort'] != from_port:
-                continue
-            elif to_port and rule['ToPort'] != to_port:
-                continue
-            elif cidr_ip:
-                if cidr_ip not in [x['CidrIp'] for x in rule['IpRanges']]:
-                    continue
-            elif src_group_id:
-                if src_group_id not in [
-                    group_pair.get('GroupId') for group_pair in
-                        rule.get('UserIdGroupPairs', [])]:
-                        continue
-            return AWSSecurityGroupRule(self._provider, rule, self)
-        return None
-=======
     def refresh(self):
         self._vm_firewall.reload()
->>>>>>> 66eb2a07
 
     def to_json(self):
         attr = inspect.getmembers(self, lambda a: not inspect.isroutine(a))
@@ -748,6 +718,7 @@
 
 
 class AWSBucketObject(BaseBucketObject):
+
     class BucketObjIterator():
         CHUNK_SIZE = 4096
 
@@ -969,6 +940,7 @@
 
 
 class AWSSubnet(BaseSubnet):
+
     # http://docs.aws.amazon.com/AWSEC2/latest/APIReference/API_DescribeSubnets.html
     _SUBNET_STATE_MAP = {
         'pending': SubnetState.PENDING,
@@ -1055,6 +1027,7 @@
 
 
 class AWSRouter(BaseRouter):
+
     def __init__(self, provider, route_table):
         super(AWSRouter, self).__init__(provider)
         self._route_table = route_table
@@ -1119,6 +1092,7 @@
 
 
 class AWSInternetGateway(BaseInternetGateway):
+
     def __init__(self, provider, gateway):
         super(AWSInternetGateway, self).__init__(provider)
         self._gateway = gateway
