--- conflicted
+++ resolved
@@ -82,13 +82,8 @@
 
         # We will not mutate self._desc; it's OK to use items() in Python 2.x.
         for resource, resource_desc in desc['resources'].items():
-<<<<<<< HEAD
-            methods = resource_desc.get('methods', "")
-            if 'get' not in methods:
-=======
             methods = resource_desc.get('methods', {})
             if not methods.get('get'):
->>>>>>> 7b3e44e1
                 continue
             method = methods['get']
             parameters = method['parameterOrder']
