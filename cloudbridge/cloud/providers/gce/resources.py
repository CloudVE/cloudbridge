--- conflicted
+++ resolved
@@ -6,7 +6,6 @@
 from cloudbridge.cloud.base.resources import BaseMachineImage
 from cloudbridge.cloud.base.resources import BasePlacementZone
 from cloudbridge.cloud.base.resources import BaseRegion
-<<<<<<< HEAD
 from cloudbridge.cloud.base.resources import BaseSecurityGroup
 from cloudbridge.cloud.base.resources import BaseSecurityGroupRule
 
@@ -19,12 +18,6 @@
 import hashlib
 import inspect
 import json
-=======
-from cloudbridge.cloud.interfaces.resources import MachineImageState
-import cloudbridge as cb
-
-import googleapiclient
->>>>>>> 0c92d06a
 import re
 
 class GCEKeyPair(BaseKeyPair):
@@ -184,7 +177,6 @@
                 for zone in zones]
 
 
-<<<<<<< HEAD
 class GCEFirewallsDelegate(object):
     DEFAULT_NETWORK = 'default'
     _NETWORK_URL_PREFIX = 'global/networks/'
@@ -430,61 +422,27 @@
         self._network = network
         if self._network is None:
             self._network = GCEFirewallsDelegate.DEFAULT_NETWORK 
-=======
-class GCEMachineImage(BaseMachineImage):
-
-    IMAGE_STATE_MAP = {
-        'PENDING': MachineImageState.PENDING,
-        'READY': MachineImageState.AVAILABLE,
-        'FAILED': MachineImageState.ERROR
-    }
-
-    def __init__(self, provider, image):
-        super(GCEMachineImage, self).__init__(provider)
-        if isinstance(image, GCEMachineImage):
-            # pylint:disable=protected-access
-            self._gce_image = image._gce_image
-        else:
-            self._gce_image = image
->>>>>>> 0c92d06a
 
     @property
     def id(self):
         """
-<<<<<<< HEAD
         Return the ID of this security group which is determined based on the
         network and the target tag corresponding to this security group.
         """
         return GCEFirewallsDelegate.tag_network_id(self._security_group,
                                                    self._network)
-=======
-        Get the image identifier.
-        :rtype: ``str``
-        :return: ID for this instance as returned by the cloud middleware.
-        """
-        return self._gce_image['name']
->>>>>>> 0c92d06a
 
     @property
     def name(self):
         """
-<<<<<<< HEAD
         Return the name of the security group which is the same as the
         corresponding tag name.
         """
         return self._security_group
-=======
-        Get the image name.
-        :rtype: ``str``
-        :return: Name for this image as returned by the cloud middleware.
-        """
-        return self._gce_image['name']
->>>>>>> 0c92d06a
 
     @property
     def description(self):
         """
-<<<<<<< HEAD
         The description of the security group is even explicitly given when the
         group is created or is determined from a firewall in the group.
 
@@ -638,7 +596,45 @@
 
     def delete(self):
         self._delegate.delete_firewall_id(self._rule)
-=======
+
+
+class GCEMachineImage(BaseMachineImage):
+
+    IMAGE_STATE_MAP = {
+        'PENDING': MachineImageState.PENDING,
+        'READY': MachineImageState.AVAILABLE,
+        'FAILED': MachineImageState.ERROR
+    }
+
+    def __init__(self, provider, image):
+        super(GCEMachineImage, self).__init__(provider)
+        if isinstance(image, GCEMachineImage):
+            # pylint:disable=protected-access
+            self._gce_image = image._gce_image
+        else:
+            self._gce_image = image
+
+    @property
+    def id(self):
+        """
+        Get the image identifier.
+        :rtype: ``str``
+        :return: ID for this instance as returned by the cloud middleware.
+        """
+        return self._gce_image['name']
+
+    @property
+    def name(self):
+        """
+        Get the image name.
+        :rtype: ``str``
+        :return: Name for this image as returned by the cloud middleware.
+        """
+        return self._gce_image['name']
+
+    @property
+    def description(self):
+        """
         Get the image description.
         :rtype: ``str``
         :return: Description for this image as returned by the cloud middleware
@@ -684,5 +680,4 @@
             # image no longer exists
             cb.log.warning(
                 "googleapiclient.errors.HttpError: {0}".format(http_error))
-            self._gce_image['status'] = "unknown"
->>>>>>> 0c92d06a
+            self._gce_image['status'] = "unknown"