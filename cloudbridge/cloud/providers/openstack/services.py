"""
Services implemented by the OpenStack provider.
"""
import fnmatch
import logging
import re

from cinderclient.exceptions import NotFound as CinderNotFound

from cloudbridge.cloud.base.resources import BaseLaunchConfig
from cloudbridge.cloud.base.resources import ClientPagedResultList
from cloudbridge.cloud.base.services import BaseBucketService
from cloudbridge.cloud.base.services import BaseComputeService
from cloudbridge.cloud.base.services import BaseFloatingIPService
from cloudbridge.cloud.base.services import BaseGatewayService
from cloudbridge.cloud.base.services import BaseImageService
from cloudbridge.cloud.base.services import BaseInstanceService
from cloudbridge.cloud.base.services import BaseKeyPairService
from cloudbridge.cloud.base.services import BaseNetworkService
from cloudbridge.cloud.base.services import BaseNetworkingService
from cloudbridge.cloud.base.services import BaseRegionService
from cloudbridge.cloud.base.services import BaseRouterService
from cloudbridge.cloud.base.services import BaseSecurityService
from cloudbridge.cloud.base.services import BaseSnapshotService
from cloudbridge.cloud.base.services import BaseStorageService
from cloudbridge.cloud.base.services import BaseSubnetService
from cloudbridge.cloud.base.services import BaseVMFirewallService
from cloudbridge.cloud.base.services import BaseVMTypeService
from cloudbridge.cloud.base.services import BaseVolumeService
from cloudbridge.cloud.interfaces.exceptions import ProviderInternalException
from cloudbridge.cloud.interfaces.resources import KeyPair
from cloudbridge.cloud.interfaces.resources import MachineImage
from cloudbridge.cloud.interfaces.resources import PlacementZone
from cloudbridge.cloud.interfaces.resources import Snapshot
from cloudbridge.cloud.interfaces.resources import Subnet
from cloudbridge.cloud.interfaces.resources import VMFirewall
from cloudbridge.cloud.interfaces.resources import VMType
from cloudbridge.cloud.interfaces.resources import Volume
from cloudbridge.cloud.providers.openstack import helpers as oshelpers

from neutronclient.common.exceptions import NeutronClientException

from novaclient.exceptions import NotFound as NovaNotFound

from openstack.exceptions import ResourceNotFound

from .resources import OpenStackBucket
from .resources import OpenStackFloatingIP
from .resources import OpenStackInstance
from .resources import OpenStackInternetGateway
from .resources import OpenStackKeyPair
from .resources import OpenStackMachineImage
from .resources import OpenStackNetwork
from .resources import OpenStackRegion
from .resources import OpenStackRouter
from .resources import OpenStackSnapshot
from .resources import OpenStackSubnet
from .resources import OpenStackVMFirewall
from .resources import OpenStackVMType
from .resources import OpenStackVolume

log = logging.getLogger(__name__)


class OpenStackSecurityService(BaseSecurityService):

    def __init__(self, provider):
        super(OpenStackSecurityService, self).__init__(provider)

        # Initialize provider services
        self._key_pairs = OpenStackKeyPairService(provider)
        self._vm_firewalls = OpenStackVMFirewallService(provider)

    @property
    def key_pairs(self):
        """
        Provides access to key pairs for this provider.

        :rtype: ``object`` of :class:`.KeyPairService`
        :return: a KeyPairService object
        """
        return self._key_pairs

    @property
    def vm_firewalls(self):
        """
        Provides access to VM firewalls for this provider.

        :rtype: ``object`` of :class:`.VMFirewallService`
        :return: a VMFirewallService object
        """
        return self._vm_firewalls

    def get_or_create_ec2_credentials(self):
        """
        A provider specific method than returns the ec2 credentials for the
        current user, or creates a new pair if one doesn't exist.
        """
        keystone = self.provider.keystone
        if hasattr(keystone, 'ec2'):
            user_id = keystone.session.get_user_id()
            user_creds = [cred for cred in keystone.ec2.list(user_id) if
                          cred.tenant_id == keystone.session.get_project_id()]
            if user_creds:
                return user_creds[0]
            else:
                return keystone.ec2.create(
                    user_id, keystone.session.get_project_id())

        return None

    def get_ec2_endpoints(self):
        """
        A provider specific method than returns the ec2 endpoints if
        available.
        """
        keystone = self.provider.keystone
        ec2_url = keystone.session.get_endpoint(service_type='ec2')
        s3_url = keystone.session.get_endpoint(service_type='s3')

        return {'ec2_endpoint': ec2_url,
                's3_endpoint': s3_url}


class OpenStackKeyPairService(BaseKeyPairService):

    def __init__(self, provider):
        super(OpenStackKeyPairService, self).__init__(provider)

    def get(self, key_pair_id):
        """
        Returns a KeyPair given its id.
        """
        log.debug("Returning KeyPair with the id %s", key_pair_id)
        try:
            return OpenStackKeyPair(
                self.provider, self.provider.nova.keypairs.get(key_pair_id))
        except NovaNotFound:
            log.debug("KeyPair %s was not found.", key_pair_id)
            return None

    def list(self, limit=None, marker=None):
        """
        List all key pairs associated with this account.

        :rtype: ``list`` of :class:`.KeyPair`
        :return:  list of KeyPair objects
        """
        keypairs = self.provider.nova.keypairs.list()
        results = [OpenStackKeyPair(self.provider, kp)
                   for kp in keypairs]
        log.debug("Listing all key pairs associated with OpenStack "
                  "Account: %s", results)
        return ClientPagedResultList(self.provider, results,
                                     limit=limit, marker=marker)

    def find(self, name, limit=None, marker=None):
        """
        Searches for a key pair by a given list of attributes.
        """
        keypairs = self.provider.nova.keypairs.findall(name=name)
        results = [OpenStackKeyPair(self.provider, kp)
                   for kp in keypairs]
        log.debug("Searching for %s in: %s", name, keypairs)
        return ClientPagedResultList(self.provider, results,
                                     limit=limit, marker=marker)

    def create(self, name):
        """
        Create a new key pair or raise an exception if one already exists.

        :type name: str
        :param name: The name of the key pair to be created.

        :rtype: ``object`` of :class:`.KeyPair`
        :return:  A key pair instance or ``None`` if one was not be created.
        """
        log.debug("Creating a new key pair with the name: %s", name)
        OpenStackKeyPair.assert_valid_resource_name(name)

        kp = self.provider.nova.keypairs.create(name)
        if kp:
            return OpenStackKeyPair(self.provider, kp)
        log.debug("Key Pair with the name %s already exists", name)
        return None


class OpenStackVMFirewallService(BaseVMFirewallService):

    def __init__(self, provider):
        super(OpenStackVMFirewallService, self).__init__(provider)

    def get(self, firewall_id):
        log.debug("Getting OpenStack VM Firewall with the id: %s", firewall_id)
        try:
            return OpenStackVMFirewall(
                self.provider,
                self.provider.os_conn.network.get_security_group(firewall_id))
        except ResourceNotFound:
            log.debug("Firewall %s not found.", firewall_id)
            return None

    def list(self, limit=None, marker=None):
        firewalls = [
            OpenStackVMFirewall(self.provider, fw)
            for fw in self.provider.os_conn.network.security_groups()]

        return ClientPagedResultList(self.provider, firewalls,
                                     limit=limit, marker=marker)

    def create(self, name, description, network_id):
        OpenStackVMFirewall.assert_valid_resource_name(name)
        log.debug("Creating OpenStack VM Firewall with the params: "
                  "[name: %s network id: %s description: %s]", name,
                  network_id, description)
        sg = self.provider.os_conn.network.create_security_group(
            name=name, description=description)
        if sg:
            return OpenStackVMFirewall(self.provider, sg)
        return None

    def find(self, name, limit=None, marker=None):
        log.debug("Searching for %s", name)
        sgs = [self.provider.os_conn.network.find_security_group(name)]
        results = [OpenStackVMFirewall(self.provider, sg)
                   for sg in sgs if sg]
        return ClientPagedResultList(self.provider, results,
                                     limit=limit, marker=marker)

    def delete(self, group_id):
        log.debug("Deleting OpenStack Firewall with the id: %s", group_id)
        firewall = self.get(group_id)
        if firewall:
            firewall.delete()
        return True


class OpenStackImageService(BaseImageService):

    def __init__(self, provider):
        super(OpenStackImageService, self).__init__(provider)

    def get(self, image_id):
        """
        Returns an Image given its id
        """
        log.debug("Getting OpenStack Image with the id: %s", image_id)
        try:
            return OpenStackMachineImage(
                self.provider, self.provider.os_conn.image.get_image(image_id))
        except ResourceNotFound:
            log.debug("ResourceNotFound exception raised, %s not found",
                      image_id)
            return None

    def find(self, name, limit=None, marker=None):
        """
        Searches for an image by a given list of attributes
        """
        log.debug("Searching for the OpenStack image with the name: %s", name)
        regex = fnmatch.translate(name)
        cb_images = [
            img
            for img in self
            if img.name and re.search(regex, img.name)]

        return oshelpers.to_server_paged_list(self.provider, cb_images, limit)

    def list(self, filter_by_owner=True, limit=None, marker=None):
        """
        List all images.
        """
        project_id = None
        if filter_by_owner:
            project_id = self.provider.os_conn.session.get_project_id()
        os_images = self.provider.os_conn.image.images(
            owner=project_id,
            limit=oshelpers.os_result_limit(self.provider, limit),
            marker=marker)

        cb_images = [
            OpenStackMachineImage(self.provider, img)
            for img in os_images]
        return oshelpers.to_server_paged_list(self.provider, cb_images, limit)


class OpenStackVMTypeService(BaseVMTypeService):

    def __init__(self, provider):
        super(OpenStackVMTypeService, self).__init__(provider)

    def list(self, limit=None, marker=None):
        cb_itypes = [
            OpenStackVMType(self.provider, obj)
            for obj in self.provider.nova.flavors.list(
                limit=oshelpers.os_result_limit(self.provider, limit),
                marker=marker)]

        return oshelpers.to_server_paged_list(self.provider, cb_itypes, limit)


class OpenStackStorageService(BaseStorageService):

    def __init__(self, provider):
        super(OpenStackStorageService, self).__init__(provider)

        # Initialize provider services
        self._volume_svc = OpenStackVolumeService(self.provider)
        self._snapshot_svc = OpenStackSnapshotService(self.provider)
        self._bucket_svc = OpenStackBucketService(self.provider)

    @property
    def volumes(self):
        return self._volume_svc

    @property
    def snapshots(self):
        return self._snapshot_svc

    @property
    def buckets(self):
        return self._bucket_svc


class OpenStackVolumeService(BaseVolumeService):

    def __init__(self, provider):
        super(OpenStackVolumeService, self).__init__(provider)

    def get(self, volume_id):
        """
        Returns a volume given its id.
        """
        log.debug("Getting OpenStack Volume with the id: %s", volume_id)
        try:
            return OpenStackVolume(
                self.provider, self.provider.cinder.volumes.get(volume_id))
        except CinderNotFound:
            log.debug("Volume %s was not found.", volume_id)
            return None

    def find(self, name, limit=None, marker=None):
        """
        Searches for a volume by a given list of attributes.
        """
        log.debug("Searching for an OpenStack Volume with the name %s", name)
        search_opts = {'name': name}
        cb_vols = [
            OpenStackVolume(self.provider, vol)
            for vol in self.provider.cinder.volumes.list(
                search_opts=search_opts,
                limit=oshelpers.os_result_limit(self.provider, limit),
                marker=marker)]

        return oshelpers.to_server_paged_list(self.provider, cb_vols, limit)

    def list(self, limit=None, marker=None):
        """
        List all volumes.
        """
        cb_vols = [
            OpenStackVolume(self.provider, vol)
            for vol in self.provider.cinder.volumes.list(
                limit=oshelpers.os_result_limit(self.provider, limit),
                marker=marker)]

        return oshelpers.to_server_paged_list(self.provider, cb_vols, limit)

    def create(self, name, size, zone, snapshot=None, description=None):
        """
        Creates a new volume.
        """
        log.debug("Creating a new volume with the params: "
                  "[name: %s size: %s zone: %s snapshot: %s description: %s]",
                  name, size, zone, snapshot, description)
        OpenStackVolume.assert_valid_resource_name(name)

        zone_id = zone.id if isinstance(zone, PlacementZone) else zone
        snapshot_id = snapshot.id if isinstance(
            snapshot, OpenStackSnapshot) and snapshot else snapshot

        os_vol = self.provider.cinder.volumes.create(
            size, name=name, description=description,
            availability_zone=zone_id, snapshot_id=snapshot_id)
        return OpenStackVolume(self.provider, os_vol)


class OpenStackSnapshotService(BaseSnapshotService):

    def __init__(self, provider):
        super(OpenStackSnapshotService, self).__init__(provider)

    def get(self, snapshot_id):
        """
        Returns a snapshot given its id.
        """
        log.debug("Getting OpenStack snapshot with the id: %s", snapshot_id)
        try:
            return OpenStackSnapshot(
                self.provider,
                self.provider.cinder.volume_snapshots.get(snapshot_id))
        except CinderNotFound:
            log.debug("Snapshot %s was not found.", snapshot_id)
            return None

    def find(self, name, limit=None, marker=None):
        """
        Searches for a volume by a given list of attributes.
        """
        search_opts = {'name': name,  # TODO: Cinder is ignoring name
                       'limit': oshelpers.os_result_limit(self.provider,
                                                          limit),
                       'marker': marker}
        log.debug("Searching for an OpenStack volume with the following "
                  "params: %s", search_opts)
        cb_snaps = [
            OpenStackSnapshot(self.provider, snap) for
            snap in self.provider.cinder.volume_snapshots.list(search_opts)
            if snap.name == name]

        return oshelpers.to_server_paged_list(self.provider, cb_snaps, limit)

    def list(self, limit=None, marker=None):
        """
        List all snapshot.
        """
        cb_snaps = [
            OpenStackSnapshot(self.provider, snap) for
            snap in self.provider.cinder.volume_snapshots.list(
                search_opts={'limit': oshelpers.os_result_limit(self.provider,
                                                                limit),
                             'marker': marker})]
        return oshelpers.to_server_paged_list(self.provider, cb_snaps, limit)

    def create(self, name, volume, description=None):
        """
        Creates a new snapshot of a given volume.
        """
        log.debug("Creating a new snapshot of the %s volume.", name)
        OpenStackSnapshot.assert_valid_resource_name(name)

        volume_id = (volume.id if isinstance(volume, OpenStackVolume)
                     else volume)

        os_snap = self.provider.cinder.volume_snapshots.create(
            volume_id, name=name,
            description=description)
        return OpenStackSnapshot(self.provider, os_snap)


class OpenStackBucketService(BaseBucketService):

    def __init__(self, provider):
        super(OpenStackBucketService, self).__init__(provider)

    def get(self, bucket_id):
        """
        Returns a bucket given its ID. Returns ``None`` if the bucket
        does not exist.
        """
        log.debug("Getting OpenStack bucket with the id: %s", bucket_id)
        _, container_list = self.provider.swift.get_account(
            prefix=bucket_id)
        if container_list:
            return OpenStackBucket(self.provider,
                                   next((c for c in container_list
                                         if c['name'] == bucket_id), None))
        else:
            log.debug("Bucket %s was not found.", bucket_id)
            return None

    def find(self, name, limit=None, marker=None):
        """
        Searches for a bucket by a given list of attributes.
        """
        log.debug("Searching for the OpenStack Bucket with the name: %s", name)
        _, container_list = self.provider.swift.get_account(
            limit=oshelpers.os_result_limit(self.provider, limit),
            marker=marker)
        cb_buckets = [OpenStackBucket(self.provider, c)
                      for c in container_list
                      if name in c.get("name")]
        return oshelpers.to_server_paged_list(self.provider, cb_buckets, limit)

    def list(self, limit=None, marker=None):
        """
        List all containers.
        """
        _, container_list = self.provider.swift.get_account(
            limit=oshelpers.os_result_limit(self.provider, limit),
            marker=marker)
        cb_buckets = [OpenStackBucket(self.provider, c)
                      for c in container_list]
        return oshelpers.to_server_paged_list(self.provider, cb_buckets, limit)

    def create(self, name, location=None):
        """
        Create a new bucket.
        """
        log.debug("Creating a new OpenStack Bucket with the name: %s", name)
        OpenStackBucket.assert_valid_resource_name(name)

        self.provider.swift.put_container(name)
        return self.get(name)


class OpenStackRegionService(BaseRegionService):

    def __init__(self, provider):
        super(OpenStackRegionService, self).__init__(provider)

    def get(self, region_id):
        log.debug("Getting OpenStack Region with the id: %s", region_id)
        region = (r for r in self.list() if r.id == region_id)
        return next(region, None)

    def list(self, limit=None, marker=None):
        # pylint:disable=protected-access
        if self.provider._keystone_version == 3:
            os_regions = [OpenStackRegion(self.provider, region)
                          for region in self.provider.keystone.regions.list()]
            return ClientPagedResultList(self.provider, os_regions,
                                         limit=limit, marker=marker)
        else:
            # Keystone v3 onwards supports directly listing regions
            # but for v2, this convoluted method is necessary.
            regions = (
                endpoint.get('region') or endpoint.get('region_id')
                for svc in self.provider.keystone.service_catalog.get_data()
                for endpoint in svc.get('endpoints', [])
            )
            regions = set(region for region in regions if region)
            os_regions = [OpenStackRegion(self.provider, region)
                          for region in regions]

            return ClientPagedResultList(self.provider, os_regions,
                                         limit=limit, marker=marker)

    @property
    def current(self):
        nova_region = self.provider.nova.client.region_name
        return self.get(nova_region) if nova_region else None


class OpenStackComputeService(BaseComputeService):

    def __init__(self, provider):
        super(OpenStackComputeService, self).__init__(provider)
        self._vm_type_svc = OpenStackVMTypeService(self.provider)
        self._instance_svc = OpenStackInstanceService(self.provider)
        self._region_svc = OpenStackRegionService(self.provider)
        self._images_svc = OpenStackImageService(self.provider)

    @property
    def images(self):
        return self._images_svc

    @property
    def vm_types(self):
        return self._vm_type_svc

    @property
    def instances(self):
        return self._instance_svc

    @property
    def regions(self):
        return self._region_svc


class OpenStackInstanceService(BaseInstanceService):

    def __init__(self, provider):
        super(OpenStackInstanceService, self).__init__(provider)

    def create(self, name, image, vm_type, subnet, zone=None,
               key_pair=None, vm_firewalls=None, user_data=None,
               launch_config=None,
               **kwargs):
        """Create a new virtual machine instance."""
        OpenStackInstance.assert_valid_resource_name(name)

        image_id = image.id if isinstance(image, MachineImage) else image
        vm_size = vm_type.id if \
            isinstance(vm_type, VMType) else \
            self.provider.compute.vm_types.find(
                name=vm_type)[0].id
        if isinstance(subnet, Subnet):
            subnet_id = subnet.id
            net_id = subnet.network_id
        else:
            subnet_id = subnet
            net_id = (self.provider.networking.subnets
                      .get(subnet_id).network_id
                      if subnet_id else None)
        zone_id = zone.id if isinstance(zone, PlacementZone) else zone
        key_pair_name = key_pair.name if \
            isinstance(key_pair, KeyPair) else key_pair
        bdm = None
        if launch_config:
            bdm = self._to_block_device_mapping(launch_config)

        # Security groups must be passed in as a list of IDs and attached to a
        # port if a port is being created. Otherwise, the security groups must
        # be passed in as a list of names to the servers.create() call.
        # OpenStack will respect the port's security groups first and then
        # fall-back to the named security groups.
        sg_name_list = []
        nics = None
        if subnet_id:
            log.debug("Creating network port for %s in subnet: %s",
                      name, subnet_id)
            sg_list = []
            if vm_firewalls:
                if isinstance(vm_firewalls, list) and \
                        isinstance(vm_firewalls[0], VMFirewall):
                    sg_list = vm_firewalls
                else:
<<<<<<< HEAD
                    sg_list = (self.provider.security.security_groups
                                   .find(name=sg) for sg in security_groups)
=======
                    sg_list = (self.provider.security.vm_firewalls
                               .find(name=sg) for sg in vm_firewalls)
>>>>>>> 66eb2a07
                    sg_list = (sg[0] for sg in sg_list if sg)
            sg_id_list = [sg.id for sg in sg_list]
            port_def = {
                "port": {
                    "admin_state_up": True,
                    "name": name,
                    "network_id": net_id,
                    "fixed_ips": [{"subnet_id": subnet_id}],
                    "security_groups": sg_id_list
                }
            }
            port_id = self.provider.neutron.create_port(port_def)['port']['id']
            nics = [{'net-id': net_id, 'port-id': port_id}]
        else:
            if vm_firewalls:
                if isinstance(vm_firewalls, list) and \
                        isinstance(vm_firewalls[0], VMFirewall):
                    sg_name_list = [sg.name for sg in vm_firewalls]
                else:
                    sg_name_list = vm_firewalls

        log.debug("Launching in subnet %s", subnet_id)
        os_instance = self.provider.nova.servers.create(
            name,
            None if self._has_root_device(launch_config) else image_id,
            vm_size,
            min_count=1,
            max_count=1,
            availability_zone=zone_id,
            key_name=key_pair_name,
            security_groups=sg_name_list,
            userdata=str(user_data) or None,
            block_device_mapping_v2=bdm,
            nics=nics)
        return OpenStackInstance(self.provider, os_instance)

    def _to_block_device_mapping(self, launch_config):
        """
        Extracts block device mapping information
        from a launch config and constructs a BlockDeviceMappingV2
        object.
        """
        bdm = []
        for device in launch_config.block_devices:
            bdm_dict = dict()

            if device.is_volume:
                bdm_dict['destination_type'] = 'volume'

                if device.is_root:
                    bdm_dict['device_name'] = '/dev/sda'
                    bdm_dict['boot_index'] = 0

                if isinstance(device.source, Snapshot):
                    bdm_dict['source_type'] = 'snapshot'
                    bdm_dict['uuid'] = device.source.id
                elif isinstance(device.source, Volume):
                    bdm_dict['source_type'] = 'volume'
                    bdm_dict['uuid'] = device.source.id
                elif isinstance(device.source, MachineImage):
                    bdm_dict['source_type'] = 'image'
                    bdm_dict['uuid'] = device.source.id
                else:
                    bdm_dict['source_type'] = 'blank'

                if device.delete_on_terminate is not None:
                    bdm_dict[
                        'delete_on_termination'] = device.delete_on_terminate

                if device.size:
                    bdm_dict['volume_size'] = device.size
            else:
                bdm_dict['destination_type'] = 'local'
                bdm_dict['source_type'] = 'blank'
                bdm_dict['delete_on_termination'] = True
            bdm.append(bdm_dict)
        return bdm

    def _has_root_device(self, launch_config):
        if not launch_config:
            return False
        for device in launch_config.block_devices:
            if device.is_root:
                return True
        return False

    def create_launch_config(self):
        return BaseLaunchConfig(self.provider)

    def find(self, name, limit=None, marker=None):
        """
        Searches for an instance by a given list of attributes.
        """
        search_opts = {'name': name}
        cb_insts = [
            OpenStackInstance(self.provider, inst)
            for inst in self.provider.nova.servers.list(
                search_opts=search_opts,
                limit=oshelpers.os_result_limit(self.provider, limit),
                marker=marker)]
        return oshelpers.to_server_paged_list(self.provider, cb_insts, limit)

    def list(self, limit=None, marker=None):
        """
        List all instances.
        """
        cb_insts = [
            OpenStackInstance(self.provider, inst)
            for inst in self.provider.nova.servers.list(
                limit=oshelpers.os_result_limit(self.provider, limit),
                marker=marker)]
        return oshelpers.to_server_paged_list(self.provider, cb_insts, limit)

    def get(self, instance_id):
        """
        Returns an instance given its id.
        """
        try:
            os_instance = self.provider.nova.servers.get(instance_id)
            return OpenStackInstance(self.provider, os_instance)
        except NovaNotFound:
            log.debug("Instance %s was not found.", instance_id)
            return None


class OpenStackNetworkingService(BaseNetworkingService):
    def __init__(self, provider):
        super(OpenStackNetworkingService, self).__init__(provider)
        self._network_service = OpenStackNetworkService(self.provider)
        self._subnet_service = OpenStackSubnetService(self.provider)
        self._fip_service = OpenStackFloatingIPService(self.provider)
        self._router_service = OpenStackRouterService(self.provider)
        self._gateway_service = OpenStackGatewayService(self.provider)

    @property
    def networks(self):
        return self._network_service

    @property
    def subnets(self):
        return self._subnet_service

    @property
    def floating_ips(self):
        return self._fip_service

    @property
    def routers(self):
        return self._router_service

    @property
    def gateways(self):
        return self._gateway_service


class OpenStackNetworkService(BaseNetworkService):

    def __init__(self, provider):
        super(OpenStackNetworkService, self).__init__(provider)

    def get(self, network_id):
        log.debug("Getting OpenStack Network with the id: %s", network_id)
        network = (n for n in self if n.id == network_id)
        return next(network, None)

    def list(self, limit=None, marker=None):
        networks = [OpenStackNetwork(self.provider, network)
                    for network in self.provider.neutron.list_networks().
                    get('networks') if network]
        return ClientPagedResultList(self.provider, networks,
                                     limit=limit, marker=marker)

    def find(self, name, limit=None, marker=None):
        log.debug("Searching for the OpenStack Network with the "
                  "name: %s", name)
        networks = [OpenStackNetwork(self.provider, network)
                    for network in self.provider.neutron.list_networks(
                name=name)
                        .get('networks') if network]
        return ClientPagedResultList(self.provider, networks,
                                     limit=limit, marker=marker)

    def create(self, name, cidr_block):
        log.debug("Creating OpenStack Network with the params: "
                  "[name: %s Cinder Block: %s]", name, cidr_block)
        OpenStackNetwork.assert_valid_resource_name(name)

        net_info = {'name': name}
        network = self.provider.neutron.create_network({'network': net_info})
        return OpenStackNetwork(self.provider, network.get('network'))


class OpenStackSubnetService(BaseSubnetService):

    def __init__(self, provider):
        super(OpenStackSubnetService, self).__init__(provider)

    def get(self, subnet_id):
        log.debug("Getting OpenStack Subnet with the id: %s", subnet_id)
        subnet = (s for s in self if s.id == subnet_id)
        return next(subnet, None)

    def list(self, network=None, limit=None, marker=None):
        if network:
            network_id = (network.id if isinstance(network, OpenStackNetwork)
                          else network)
            subnets = [subnet for subnet in self.list() if network_id ==
                       subnet.network_id]
        else:
            subnets = [OpenStackSubnet(self.provider, subnet) for subnet in
                       self.provider.neutron.list_subnets().get('subnets', [])]
        return ClientPagedResultList(self.provider, subnets,
                                     limit=limit, marker=marker)

    def create(self, name, network, cidr_block, zone=None):
        """zone param is ignored."""
        log.debug("Creating OpenStack Subnet with the params: "
                  "[Name: %s Network: %s Cinder Block: %s Zone: -ignored-]",
                  name, network, cidr_block)
        OpenStackSubnet.assert_valid_resource_name(name)

        network_id = (network.id if isinstance(network, OpenStackNetwork)
                      else network)
        subnet_info = {'name': name, 'network_id': network_id,
                       'cidr': cidr_block, 'ip_version': 4}
        subnet = (self.provider.neutron.create_subnet({'subnet': subnet_info})
                  .get('subnet'))
        return OpenStackSubnet(self.provider, subnet)

    def get_or_create_default(self, zone=None):
        """
        Subnet zone is not supported by OpenStack and is thus ignored.
        """
        try:
            sn = self.find(name=OpenStackSubnet.CB_DEFAULT_SUBNET_NAME)
            if sn:
                return sn[0]
            # No default; create one
            net = self.provider.networking.networks.create(
                name=OpenStackNetwork.CB_DEFAULT_NETWORK_NAME,
                cidr_block='10.0.0.0/16')
            sn = net.create_subnet(name=OpenStackSubnet.CB_DEFAULT_SUBNET_NAME,
                                   cidr_block='10.0.0.0/24')
            router = self.provider.networking.routers.create(
                network=net, name=OpenStackRouter.CB_DEFAULT_ROUTER_NAME)
            router.attach_subnet(sn)
            gteway = (self.provider.networking.
                      gateways.
                      get_or_create_inet_gateway
                      (OpenStackInternetGateway.CB_DEFAULT_INET_GATEWAY_NAME))
            router.attach_gateway(gteway)
            return sn
        except NeutronClientException:
            return None

    def delete(self, subnet):
        log.debug("Deleting subnet: %s", subnet)
        subnet_id = (subnet.id if isinstance(subnet, OpenStackSubnet)
                     else subnet)
        self.provider.neutron.delete_subnet(subnet_id)
        # Adhere to the interface docs
        if subnet_id not in self.list():
            return True
        return False


class OpenStackFloatingIPService(BaseFloatingIPService):

    def __init__(self, provider):
        super(OpenStackFloatingIPService, self).__init__(provider)

    def get(self, fip_id):
        try:
            return OpenStackFloatingIP(
                self.provider, self.provider.os_conn.network.get_ip(fip_id))
        except ResourceNotFound:
            return None

    def list(self, limit=None, marker=None):
        fips = [OpenStackFloatingIP(self.provider, fip)
                for fip in self.provider.os_conn.network.ips()]
        return ClientPagedResultList(self.provider, fips,
                                     limit=limit, marker=marker)

    def create(self):
        # OpenStack requires a floating IP to be associated with an external,
        # network, so choose the first external network found
        for n in self.provider.networking.networks:
            if n.external:
                return OpenStackFloatingIP(
                    self.provider, self.provider.os_conn.network.create_ip(
                        floating_network_id=n.id))
        raise ProviderInternalException(
            "This OpenStack cloud has no designated external network")


class OpenStackRouterService(BaseRouterService):
    def __init__(self, provider):
        super(OpenStackRouterService, self).__init__(provider)

    def get(self, router_id):
        log.debug("Getting OpenStack Router with the id: %s", router_id)
        router = (r for r in self if r.id == router_id)
        return next(router, None)

    def list(self, limit=None, marker=None):
        routers = self.provider.neutron.list_routers().get('routers')
        os_routers = [OpenStackRouter(self.provider, r) for r in routers]
        return ClientPagedResultList(self.provider, os_routers, limit=limit,
                                     marker=marker)

    def find(self, name, limit=None, marker=None):
        log.debug("Searching for OpenStack Router with the params: "
                  "[name: %s, limit: %s, marker: %s]", name, limit, marker)
        aws_routers = [r for r in self if r.name == name]
        return ClientPagedResultList(self.provider, aws_routers, limit=limit,
                                     marker=marker)

    def create(self, name, network):
        """
        ``network`` is not used by OpenStack.

        However, the API seems to indicate it is a (required) param?!
        https://developer.openstack.org/api-ref/networking/v2/
            ?expanded=delete-router-detail,create-router-detail#create-router
        """
        log.debug("Creating OpenStack Router with the name: %s", name)
        OpenStackRouter.assert_valid_resource_name(name)

        body = {'router': {'name': name}} if name else None
        router = self.provider.neutron.create_router(body)
        return OpenStackRouter(self.provider, router.get('router'))


class OpenStackGatewayService(BaseGatewayService):
    def __init__(self, provider):
        super(OpenStackGatewayService, self).__init__(provider)

    def get_or_create_inet_gateway(self, name):
        OpenStackInternetGateway.assert_valid_resource_name(name)

        for n in self.provider.networking.networks:
            if n.external:
                return OpenStackInternetGateway(self.provider, n)
        return None

    def delete(self, gateway):
        log.debug("Deleting OpenStack Gateway: %s", gateway)
        gateway.delete()<|MERGE_RESOLUTION|>--- conflicted
+++ resolved
@@ -616,13 +616,8 @@
                         isinstance(vm_firewalls[0], VMFirewall):
                     sg_list = vm_firewalls
                 else:
-<<<<<<< HEAD
-                    sg_list = (self.provider.security.security_groups
-                                   .find(name=sg) for sg in security_groups)
-=======
                     sg_list = (self.provider.security.vm_firewalls
                                .find(name=sg) for sg in vm_firewalls)
->>>>>>> 66eb2a07
                     sg_list = (sg[0] for sg in sg_list if sg)
             sg_id_list = [sg.id for sg in sg_list]
             port_def = {
@@ -749,6 +744,7 @@
 
 
 class OpenStackNetworkingService(BaseNetworkingService):
+
     def __init__(self, provider):
         super(OpenStackNetworkingService, self).__init__(provider)
         self._network_service = OpenStackNetworkService(self.provider)
@@ -790,8 +786,8 @@
 
     def list(self, limit=None, marker=None):
         networks = [OpenStackNetwork(self.provider, network)
-                    for network in self.provider.neutron.list_networks().
-                    get('networks') if network]
+                    for network in self.provider.neutron.list_networks()
+                    .get('networks') if network]
         return ClientPagedResultList(self.provider, networks,
                                      limit=limit, marker=marker)
 
@@ -800,8 +796,8 @@
                   "name: %s", name)
         networks = [OpenStackNetwork(self.provider, network)
                     for network in self.provider.neutron.list_networks(
-                name=name)
-                        .get('networks') if network]
+                        name=name)
+                    .get('networks') if network]
         return ClientPagedResultList(self.provider, networks,
                                      limit=limit, marker=marker)
 
@@ -869,10 +865,10 @@
             router = self.provider.networking.routers.create(
                 network=net, name=OpenStackRouter.CB_DEFAULT_ROUTER_NAME)
             router.attach_subnet(sn)
-            gteway = (self.provider.networking.
-                      gateways.
-                      get_or_create_inet_gateway
-                      (OpenStackInternetGateway.CB_DEFAULT_INET_GATEWAY_NAME))
+            gteway = (self.provider.networking.gateways
+                      .get_or_create_inet_gateway(
+                          OpenStackInternetGateway.CB_DEFAULT_INET_GATEWAY_NAME
+                          ))
             router.attach_gateway(gteway)
             return sn
         except NeutronClientException:
@@ -920,6 +916,7 @@
 
 
 class OpenStackRouterService(BaseRouterService):
+
     def __init__(self, provider):
         super(OpenStackRouterService, self).__init__(provider)
 
@@ -958,6 +955,7 @@
 
 
 class OpenStackGatewayService(BaseGatewayService):
+
     def __init__(self, provider):
         super(OpenStackGatewayService, self).__init__(provider)
 
