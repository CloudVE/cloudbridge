"""
Services implemented by the OpenStack provider.
"""
import logging

from cinderclient.exceptions import NotFound as CinderNotFound

from neutronclient.common.exceptions import NeutronClientException

from novaclient.exceptions import NotFound as NovaNotFound

from openstack.exceptions import NotFoundException
from openstack.exceptions import ResourceNotFound

import cloudbridge.cloud.base.helpers as cb_helpers
from cloudbridge.cloud.base.resources import BaseLaunchConfig
from cloudbridge.cloud.base.resources import ClientPagedResultList
from cloudbridge.cloud.base.services import BaseBucketService
from cloudbridge.cloud.base.services import BaseComputeService
from cloudbridge.cloud.base.services import BaseImageService
from cloudbridge.cloud.base.services import BaseInstanceService
from cloudbridge.cloud.base.services import BaseKeyPairService
from cloudbridge.cloud.base.services import BaseNetworkService
from cloudbridge.cloud.base.services import BaseNetworkingService
from cloudbridge.cloud.base.services import BaseRegionService
from cloudbridge.cloud.base.services import BaseRouterService
from cloudbridge.cloud.base.services import BaseSecurityService
from cloudbridge.cloud.base.services import BaseSnapshotService
from cloudbridge.cloud.base.services import BaseStorageService
from cloudbridge.cloud.base.services import BaseSubnetService
from cloudbridge.cloud.base.services import BaseVMFirewallService
from cloudbridge.cloud.base.services import BaseVMTypeService
from cloudbridge.cloud.base.services import BaseVolumeService
from cloudbridge.cloud.interfaces.exceptions \
    import DuplicateResourceException
from cloudbridge.cloud.interfaces.resources import KeyPair
from cloudbridge.cloud.interfaces.resources import MachineImage
from cloudbridge.cloud.interfaces.resources import PlacementZone
from cloudbridge.cloud.interfaces.resources import Snapshot
from cloudbridge.cloud.interfaces.resources import Subnet
from cloudbridge.cloud.interfaces.resources import VMFirewall
from cloudbridge.cloud.interfaces.resources import VMType
from cloudbridge.cloud.interfaces.resources import Volume
from cloudbridge.cloud.providers.openstack import helpers as oshelpers

from .resources import OpenStackBucket
from .resources import OpenStackInstance
from .resources import OpenStackKeyPair
from .resources import OpenStackMachineImage
from .resources import OpenStackNetwork
from .resources import OpenStackRegion
from .resources import OpenStackRouter
from .resources import OpenStackSnapshot
from .resources import OpenStackSubnet
from .resources import OpenStackVMFirewall
from .resources import OpenStackVMType
from .resources import OpenStackVolume

log = logging.getLogger(__name__)


class OpenStackSecurityService(BaseSecurityService):

    def __init__(self, provider):
        super(OpenStackSecurityService, self).__init__(provider)

        # Initialize provider services
        self._key_pairs = OpenStackKeyPairService(provider)
        self._vm_firewalls = OpenStackVMFirewallService(provider)

    @property
    def key_pairs(self):
        """
        Provides access to key pairs for this provider.

        :rtype: ``object`` of :class:`.KeyPairService`
        :return: a KeyPairService object
        """
        return self._key_pairs

    @property
    def vm_firewalls(self):
        """
        Provides access to VM firewalls for this provider.

        :rtype: ``object`` of :class:`.VMFirewallService`
        :return: a VMFirewallService object
        """
        return self._vm_firewalls

    def get_or_create_ec2_credentials(self):
        """
        A provider specific method than returns the ec2 credentials for the
        current user, or creates a new pair if one doesn't exist.
        """
        keystone = self.provider.keystone
        if hasattr(keystone, 'ec2'):
            user_id = keystone.session.get_user_id()
            user_creds = [cred for cred in keystone.ec2.list(user_id) if
                          cred.tenant_id == keystone.session.get_project_id()]
            if user_creds:
                return user_creds[0]
            else:
                return keystone.ec2.create(
                    user_id, keystone.session.get_project_id())

        return None

    def get_ec2_endpoints(self):
        """
        A provider specific method than returns the ec2 endpoints if
        available.
        """
        keystone = self.provider.keystone
        ec2_url = keystone.session.get_endpoint(service_type='ec2')
        s3_url = keystone.session.get_endpoint(service_type='s3')

        return {'ec2_endpoint': ec2_url,
                's3_endpoint': s3_url}


class OpenStackKeyPairService(BaseKeyPairService):

    def __init__(self, provider):
        super(OpenStackKeyPairService, self).__init__(provider)

    def get(self, key_pair_id):
        """
        Returns a KeyPair given its id.
        """
        log.debug("Returning KeyPair with the id %s", key_pair_id)
        try:
            return OpenStackKeyPair(
                self.provider, self.provider.nova.keypairs.get(key_pair_id))
        except NovaNotFound:
            log.debug("KeyPair %s was not found.", key_pair_id)
            return None

    def list(self, limit=None, marker=None):
        """
        List all key pairs associated with this account.

        :rtype: ``list`` of :class:`.KeyPair`
        :return:  list of KeyPair objects
        """
        keypairs = self.provider.nova.keypairs.list()
        results = [OpenStackKeyPair(self.provider, kp)
                   for kp in keypairs]
        log.debug("Listing all key pairs associated with OpenStack "
                  "Account: %s", results)
        return ClientPagedResultList(self.provider, results,
                                     limit=limit, marker=marker)

    def find(self, **kwargs):
        name = kwargs.pop('name', None)

        # All kwargs should have been popped at this time.
        if len(kwargs) > 0:
            raise TypeError("Unrecognised parameters for search: %s."
                            " Supported attributes: %s" % (kwargs, 'name'))

        keypairs = self.provider.nova.keypairs.findall(name=name)
        results = [OpenStackKeyPair(self.provider, kp)
                   for kp in keypairs]
        log.debug("Searching for %s in: %s", name, keypairs)
        return ClientPagedResultList(self.provider, results)

    def create(self, name, public_key_material=None):
        log.debug("Creating a new key pair with the name: %s", name)
        OpenStackKeyPair.assert_valid_resource_name(name)

        existing_kp = self.find(name=name)
        if existing_kp:
            raise DuplicateResourceException(
                'Keypair already exists with name {0}'.format(name))

        private_key = None
        if not public_key_material:
            public_key_material, private_key = cb_helpers.generate_key_pair()

        kp = self.provider.nova.keypairs.create(name,
                                                public_key=public_key_material)
        cb_kp = OpenStackKeyPair(self.provider, kp)
        cb_kp.material = private_key
        return cb_kp


class OpenStackVMFirewallService(BaseVMFirewallService):

    def __init__(self, provider):
        super(OpenStackVMFirewallService, self).__init__(provider)

    def get(self, firewall_id):
        log.debug("Getting OpenStack VM Firewall with the id: %s", firewall_id)
        try:
            return OpenStackVMFirewall(
                self.provider,
                self.provider.os_conn.network.get_security_group(firewall_id))
        except (ResourceNotFound, NotFoundException):
            log.debug("Firewall %s not found.", firewall_id)
            return None

    def list(self, limit=None, marker=None):
        firewalls = [
            OpenStackVMFirewall(self.provider, fw)
            for fw in self.provider.os_conn.network.security_groups()]

        return ClientPagedResultList(self.provider, firewalls,
                                     limit=limit, marker=marker)

    def create(self, description, network_id, label=None):
        OpenStackVMFirewall.assert_valid_resource_name(label)
        log.debug("Creating OpenStack VM Firewall with the params: "
                  "[label: %s network id: %s description: %s]", label,
                  network_id, description)
        sg = self.provider.os_conn.network.create_security_group(
            name=label, description=description)
        if sg:
            return OpenStackVMFirewall(self.provider, sg)
        return None

    def find(self, **kwargs):
        label = kwargs.pop('label', None)

        # All kwargs should have been popped at this time.
        if len(kwargs) > 0:
            raise TypeError("Unrecognised parameters for search: %s."
                            " Supported attributes: %s" % (kwargs, 'label'))

        log.debug("Searching for %s", label)
        sgs = [self.provider.os_conn.network.find_security_group(label)]
        results = [OpenStackVMFirewall(self.provider, sg)
                   for sg in sgs if sg]
        return ClientPagedResultList(self.provider, results)

    def delete(self, group_id):
        log.debug("Deleting OpenStack Firewall with the id: %s", group_id)
        firewall = self.get(group_id)
        if firewall:
            firewall.delete()
        return True


class OpenStackImageService(BaseImageService):

    def __init__(self, provider):
        super(OpenStackImageService, self).__init__(provider)

    def get(self, image_id):
        """
        Returns an Image given its id
        """
        log.debug("Getting OpenStack Image with the id: %s", image_id)
        try:
            return OpenStackMachineImage(
                self.provider, self.provider.os_conn.image.get_image(image_id))
        except (NotFoundException, ResourceNotFound):
            log.debug("Image %s not found", image_id)
            return None

    def find(self, **kwargs):
        filters = ['name', 'label']
        obj_list = self
        return cb_helpers.generic_find(filters, kwargs, obj_list)

    def list(self, filter_by_owner=True, limit=None, marker=None):
        """
        List all images.
        """
        project_id = None
        if filter_by_owner:
            project_id = self.provider.os_conn.session.get_project_id()
        os_images = self.provider.os_conn.image.images(
            owner=project_id,
            limit=oshelpers.os_result_limit(self.provider, limit),
            marker=marker)

        cb_images = [
            OpenStackMachineImage(self.provider, img)
            for img in os_images]
        return oshelpers.to_server_paged_list(self.provider, cb_images, limit)


class OpenStackVMTypeService(BaseVMTypeService):

    def __init__(self, provider):
        super(OpenStackVMTypeService, self).__init__(provider)

    def list(self, limit=None, marker=None):
        cb_itypes = [
            OpenStackVMType(self.provider, obj)
            for obj in self.provider.nova.flavors.list(
                limit=oshelpers.os_result_limit(self.provider, limit),
                marker=marker)]

        return oshelpers.to_server_paged_list(self.provider, cb_itypes, limit)


class OpenStackStorageService(BaseStorageService):

    def __init__(self, provider):
        super(OpenStackStorageService, self).__init__(provider)

        # Initialize provider services
        self._volume_svc = OpenStackVolumeService(self.provider)
        self._snapshot_svc = OpenStackSnapshotService(self.provider)
        self._bucket_svc = OpenStackBucketService(self.provider)

    @property
    def volumes(self):
        return self._volume_svc

    @property
    def snapshots(self):
        return self._snapshot_svc

    @property
    def buckets(self):
        return self._bucket_svc


class OpenStackVolumeService(BaseVolumeService):

    def __init__(self, provider):
        super(OpenStackVolumeService, self).__init__(provider)

    def get(self, volume_id):
        """
        Returns a volume given its id.
        """
        log.debug("Getting OpenStack Volume with the id: %s", volume_id)
        try:
            return OpenStackVolume(
                self.provider, self.provider.cinder.volumes.get(volume_id))
        except CinderNotFound:
            log.debug("Volume %s was not found.", volume_id)
            return None

    def find(self, **kwargs):
        label = kwargs.pop('label', None)

        # All kwargs should have been popped at this time.
        if len(kwargs) > 0:
            raise TypeError("Unrecognised parameters for search: %s."
                            " Supported attributes: %s" % (kwargs, 'label'))

        log.debug("Searching for an OpenStack Volume with the label %s", label)
        search_opts = {'name': label}
        cb_vols = [
            OpenStackVolume(self.provider, vol)
            for vol in self.provider.cinder.volumes.list(
                search_opts=search_opts,
                limit=oshelpers.os_result_limit(self.provider),
                marker=None)]

        return oshelpers.to_server_paged_list(self.provider, cb_vols)

    def list(self, limit=None, marker=None):
        """
        List all volumes.
        """
        cb_vols = [
            OpenStackVolume(self.provider, vol)
            for vol in self.provider.cinder.volumes.list(
                limit=oshelpers.os_result_limit(self.provider, limit),
                marker=marker)]

        return oshelpers.to_server_paged_list(self.provider, cb_vols, limit)

    def create(self, size, zone, label=None, snapshot=None, description=None):
        """
        Creates a new volume.
        """
        log.debug("Creating a new volume with the params: "
                  "[label: %s size: %s zone: %s snapshot: %s description: %s]",
                  label, size, zone, snapshot, description)
        OpenStackVolume.assert_valid_resource_name(label)

        zone_id = zone.id if isinstance(zone, PlacementZone) else zone
        snapshot_id = snapshot.id if isinstance(
            snapshot, OpenStackSnapshot) and snapshot else snapshot

        os_vol = self.provider.cinder.volumes.create(
            size, name=label, description=description,
            availability_zone=zone_id, snapshot_id=snapshot_id)
        return OpenStackVolume(self.provider, os_vol)


class OpenStackSnapshotService(BaseSnapshotService):

    def __init__(self, provider):
        super(OpenStackSnapshotService, self).__init__(provider)

    def get(self, snapshot_id):
        """
        Returns a snapshot given its id.
        """
        log.debug("Getting OpenStack snapshot with the id: %s", snapshot_id)
        try:
            return OpenStackSnapshot(
                self.provider,
                self.provider.cinder.volume_snapshots.get(snapshot_id))
        except CinderNotFound:
            log.debug("Snapshot %s was not found.", snapshot_id)
            return None

    def find(self, **kwargs):
        label = kwargs.pop('label', None)

        # All kwargs should have been popped at this time.
        if len(kwargs) > 0:
            raise TypeError("Unrecognised parameters for search: %s."
                            " Supported attributes: %s" % (kwargs, 'label'))

        search_opts = {'name': label,  # TODO: Cinder is ignoring name
                       'limit': oshelpers.os_result_limit(self.provider),
                       'marker': None}
        log.debug("Searching for an OpenStack snapshot with the following "
                  "params: %s", search_opts)
        cb_snaps = [
            OpenStackSnapshot(self.provider, snap) for
            snap in self.provider.cinder.volume_snapshots.list(search_opts)
            if snap.name == label]

        return oshelpers.to_server_paged_list(self.provider, cb_snaps)

    def list(self, limit=None, marker=None):
        """
        List all snapshot.
        """
        cb_snaps = [
            OpenStackSnapshot(self.provider, snap) for
            snap in self.provider.cinder.volume_snapshots.list(
                search_opts={'limit': oshelpers.os_result_limit(self.provider,
                                                                limit),
                             'marker': marker})]
        return oshelpers.to_server_paged_list(self.provider, cb_snaps, limit)

    def create(self, volume, label=None, description=None):
        """
        Creates a new snapshot of a given volume.
        """
        log.debug("Creating a new snapshot of the %s volume.", label)
<<<<<<< HEAD
        OpenStackSnapshot.assert_valid_resource_label(label)
        name = OpenStackSnapshot._generate_name_from_label(label)
=======
        OpenStackSnapshot.assert_valid_resource_name(label)
>>>>>>> c501bb8b

        volume_id = (volume.id if isinstance(volume, OpenStackVolume)
                     else volume)

        os_snap = self.provider.cinder.volume_snapshots.create(
            volume_id, name=name,
            description=description)
        return OpenStackSnapshot(self.provider, os_snap)


class OpenStackBucketService(BaseBucketService):

    def __init__(self, provider):
        super(OpenStackBucketService, self).__init__(provider)

    def get(self, bucket_id):
        """
        Returns a bucket given its ID. Returns ``None`` if the bucket
        does not exist.
        """
        log.debug("Getting OpenStack bucket with the id: %s", bucket_id)
        _, container_list = self.provider.swift.get_account(
            prefix=bucket_id)
        if container_list:
            return OpenStackBucket(self.provider,
                                   next((c for c in container_list
                                         if c['name'] == bucket_id), None))
        else:
            log.debug("Bucket %s was not found.", bucket_id)
            return None

    def find(self, **kwargs):
        name = kwargs.pop('name', None)

        # All kwargs should have been popped at this time.
        if len(kwargs) > 0:
            raise TypeError("Unrecognised parameters for search: %s."
                            " Supported attributes: %s" % (kwargs, 'name'))

        log.debug("Searching for the OpenStack Bucket with the name: %s", name)
        _, container_list = self.provider.swift.get_account(
            limit=oshelpers.os_result_limit(self.provider),
            marker=None)
        cb_buckets = [OpenStackBucket(self.provider, c)
                      for c in container_list
                      if name in c.get("name")]
        return oshelpers.to_server_paged_list(self.provider, cb_buckets)

    def list(self, limit=None, marker=None):
        """
        List all containers.
        """
        _, container_list = self.provider.swift.get_account(
            limit=oshelpers.os_result_limit(self.provider, limit),
            marker=marker)
        cb_buckets = [OpenStackBucket(self.provider, c)
                      for c in container_list]
        return oshelpers.to_server_paged_list(self.provider, cb_buckets, limit)

    def create(self, name, location=None):
        """
        Create a new bucket.
        """
        log.debug("Creating a new OpenStack Bucket with the name: %s", name)
        OpenStackBucket.assert_valid_resource_name(name)

        self.provider.swift.put_container(name)
        return self.get(name)


class OpenStackRegionService(BaseRegionService):

    def __init__(self, provider):
        super(OpenStackRegionService, self).__init__(provider)

    def get(self, region_id):
        log.debug("Getting OpenStack Region with the id: %s", region_id)
        region = (r for r in self if r.id == region_id)
        return next(region, None)

    def list(self, limit=None, marker=None):
        # pylint:disable=protected-access
        if self.provider._keystone_version == 3:
            os_regions = [OpenStackRegion(self.provider, region)
                          for region in self.provider.keystone.regions.list()]
            return ClientPagedResultList(self.provider, os_regions,
                                         limit=limit, marker=marker)
        else:
            # Keystone v3 onwards supports directly listing regions
            # but for v2, this convoluted method is necessary.
            regions = (
                endpoint.get('region') or endpoint.get('region_id')
                for svc in self.provider.keystone.service_catalog.get_data()
                for endpoint in svc.get('endpoints', [])
            )
            regions = set(region for region in regions if region)
            os_regions = [OpenStackRegion(self.provider, region)
                          for region in regions]

            return ClientPagedResultList(self.provider, os_regions,
                                         limit=limit, marker=marker)

    @property
    def current(self):
        nova_region = self.provider.nova.client.region_name
        return self.get(nova_region) if nova_region else None


class OpenStackComputeService(BaseComputeService):

    def __init__(self, provider):
        super(OpenStackComputeService, self).__init__(provider)
        self._vm_type_svc = OpenStackVMTypeService(self.provider)
        self._instance_svc = OpenStackInstanceService(self.provider)
        self._region_svc = OpenStackRegionService(self.provider)
        self._images_svc = OpenStackImageService(self.provider)

    @property
    def images(self):
        return self._images_svc

    @property
    def vm_types(self):
        return self._vm_type_svc

    @property
    def instances(self):
        return self._instance_svc

    @property
    def regions(self):
        return self._region_svc


class OpenStackInstanceService(BaseInstanceService):

    def __init__(self, provider):
        super(OpenStackInstanceService, self).__init__(provider)

    def create(self, image, vm_type, subnet, zone, label=None,
               key_pair=None, vm_firewalls=None, user_data=None,
               launch_config=None,
               **kwargs):
        """Create a new virtual machine instance."""
        OpenStackInstance.assert_valid_resource_name(label)

        image_id = image.id if isinstance(image, MachineImage) else image
        vm_size = vm_type.id if \
            isinstance(vm_type, VMType) else \
            self.provider.compute.vm_types.find(
                name=vm_type)[0].id
        if isinstance(subnet, Subnet):
            subnet_id = subnet.id
            net_id = subnet.network_id
        else:
            subnet_id = subnet
            net_id = (self.provider.networking.subnets
                      .get(subnet_id).network_id
                      if subnet_id else None)
        zone_id = zone.id if isinstance(zone, PlacementZone) else zone
        key_pair_name = key_pair.name if \
            isinstance(key_pair, KeyPair) else key_pair
        bdm = None
        if launch_config:
            bdm = self._to_block_device_mapping(launch_config)

        # Security groups must be passed in as a list of IDs and attached to a
        # port if a port is being created. Otherwise, the security groups must
        # be passed in as a list of names to the servers.create() call.
        # OpenStack will respect the port's security groups first and then
        # fall-back to the named security groups.
        sg_name_list = []
        nics = None
        if subnet_id:
            log.debug("Creating network port for %s in subnet: %s",
                      label, subnet_id)
            sg_list = []
            if vm_firewalls:
                if isinstance(vm_firewalls, list) and \
                        isinstance(vm_firewalls[0], VMFirewall):
                    sg_list = vm_firewalls
                else:
                    sg_list = (self.provider.security.vm_firewalls
                               .find(label=sg) for sg in vm_firewalls)
                    sg_list = (sg[0] for sg in sg_list if sg)
            sg_id_list = [sg.id for sg in sg_list]
            port_def = {
                "port": {
                    "admin_state_up": True,
                    "name": label,
                    "network_id": net_id,
                    "fixed_ips": [{"subnet_id": subnet_id}],
                    "security_groups": sg_id_list
                }
            }
            port_id = self.provider.neutron.create_port(port_def)['port']['id']
            nics = [{'net-id': net_id, 'port-id': port_id}]
        else:
            if vm_firewalls:
                if isinstance(vm_firewalls, list) and \
                        isinstance(vm_firewalls[0], VMFirewall):
                    sg_name_list = [sg.name for sg in vm_firewalls]
                else:
                    sg_list = (self.provider.security.vm_firewalls.get(sg)
                               for sg in vm_firewalls)
                    sg_name_list = (sg[0].name for sg in sg_list if sg)

        log.debug("Launching in subnet %s", subnet_id)
        os_instance = self.provider.nova.servers.create(
            label,
            None if self._has_root_device(launch_config) else image_id,
            vm_size,
            min_count=1,
            max_count=1,
            availability_zone=zone_id,
            key_name=key_pair_name,
            security_groups=sg_name_list,
            userdata=str(user_data) or None,
            block_device_mapping_v2=bdm,
            nics=nics)
        return OpenStackInstance(self.provider, os_instance)

    def _to_block_device_mapping(self, launch_config):
        """
        Extracts block device mapping information
        from a launch config and constructs a BlockDeviceMappingV2
        object.
        """
        bdm = []
        for device in launch_config.block_devices:
            bdm_dict = dict()

            if device.is_volume:
                bdm_dict['destination_type'] = 'volume'

                if device.is_root:
                    bdm_dict['device_name'] = '/dev/sda'
                    bdm_dict['boot_index'] = 0

                if isinstance(device.source, Snapshot):
                    bdm_dict['source_type'] = 'snapshot'
                    bdm_dict['uuid'] = device.source.id
                elif isinstance(device.source, Volume):
                    bdm_dict['source_type'] = 'volume'
                    bdm_dict['uuid'] = device.source.id
                elif isinstance(device.source, MachineImage):
                    bdm_dict['source_type'] = 'image'
                    bdm_dict['uuid'] = device.source.id
                else:
                    bdm_dict['source_type'] = 'blank'

                if device.delete_on_terminate is not None:
                    bdm_dict[
                        'delete_on_termination'] = device.delete_on_terminate

                if device.size:
                    bdm_dict['volume_size'] = device.size
            else:
                bdm_dict['destination_type'] = 'local'
                bdm_dict['source_type'] = 'blank'
                bdm_dict['delete_on_termination'] = True
            bdm.append(bdm_dict)
        return bdm

    def _has_root_device(self, launch_config):
        if not launch_config:
            return False
        for device in launch_config.block_devices:
            if device.is_root:
                return True
        return False

    def create_launch_config(self):
        return BaseLaunchConfig(self.provider)

    def find(self, **kwargs):
        label = kwargs.pop('label', None)

        # All kwargs should have been popped at this time.
        if len(kwargs) > 0:
            raise TypeError("Unrecognised parameters for search: %s."
                            " Supported attributes: %s" % (kwargs, 'label'))

        search_opts = {'name': label}
        cb_insts = [
            OpenStackInstance(self.provider, inst)
            for inst in self.provider.nova.servers.list(
                search_opts=search_opts,
                limit=oshelpers.os_result_limit(self.provider),
                marker=None)]
        return oshelpers.to_server_paged_list(self.provider, cb_insts)

    def list(self, limit=None, marker=None):
        """
        List all instances.
        """
        cb_insts = [
            OpenStackInstance(self.provider, inst)
            for inst in self.provider.nova.servers.list(
                limit=oshelpers.os_result_limit(self.provider, limit),
                marker=marker)]
        return oshelpers.to_server_paged_list(self.provider, cb_insts, limit)

    def get(self, instance_id):
        """
        Returns an instance given its id.
        """
        try:
            os_instance = self.provider.nova.servers.get(instance_id)
            return OpenStackInstance(self.provider, os_instance)
        except NovaNotFound:
            log.debug("Instance %s was not found.", instance_id)
            return None


class OpenStackNetworkingService(BaseNetworkingService):

    def __init__(self, provider):
        super(OpenStackNetworkingService, self).__init__(provider)
        self._network_service = OpenStackNetworkService(self.provider)
        self._subnet_service = OpenStackSubnetService(self.provider)
        self._router_service = OpenStackRouterService(self.provider)

    @property
    def networks(self):
        return self._network_service

    @property
    def subnets(self):
        return self._subnet_service

    @property
    def routers(self):
        return self._router_service


class OpenStackNetworkService(BaseNetworkService):

    def __init__(self, provider):
        super(OpenStackNetworkService, self).__init__(provider)

    def get(self, network_id):
        log.debug("Getting OpenStack Network with the id: %s", network_id)
        network = (n for n in self if n.id == network_id)
        return next(network, None)

    def list(self, limit=None, marker=None):
        networks = [OpenStackNetwork(self.provider, network)
                    for network in self.provider.neutron.list_networks()
                    .get('networks') if network]
        return ClientPagedResultList(self.provider, networks,
                                     limit=limit, marker=marker)

    def find(self, **kwargs):
        label = kwargs.pop('label', None)

        # All kwargs should have been popped at this time.
        if len(kwargs) > 0:
            raise TypeError("Unrecognised parameters for search: %s."
                            " Supported attributes: %s" % (kwargs, 'label'))

        log.debug("Searching for OpenStack Network with label: %s", label)
        networks = [OpenStackNetwork(self.provider, network)
                    for network in self.provider.neutron.list_networks(
                        name=label)
                    .get('networks') if network]
        return ClientPagedResultList(self.provider, networks)

    def create(self, cidr_block, label=None):
        log.debug("Creating OpenStack Network with the params: "
                  "[label: %s Cinder Block: %s]", label, cidr_block)
        OpenStackNetwork.assert_valid_resource_name(label)
        name = OpenStackNetwork._generate_name_from_label(label)
        net_info = {'name': name}
        network = self.provider.neutron.create_network({'network': net_info})
        return OpenStackNetwork(self.provider, network.get('network'))


class OpenStackSubnetService(BaseSubnetService):

    def __init__(self, provider):
        super(OpenStackSubnetService, self).__init__(provider)

    def get(self, subnet_id):
        log.debug("Getting OpenStack Subnet with the id: %s", subnet_id)
        subnet = (s for s in self if s.id == subnet_id)
        return next(subnet, None)

    def list(self, network=None, limit=None, marker=None):
        if network:
            network_id = (network.id if isinstance(network, OpenStackNetwork)
                          else network)
            subnets = [subnet for subnet in self if network_id ==
                       subnet.network_id]
        else:
            subnets = [OpenStackSubnet(self.provider, subnet) for subnet in
                       self.provider.neutron.list_subnets().get('subnets', [])]
        return ClientPagedResultList(self.provider, subnets,
                                     limit=limit, marker=marker)

    def create(self, network, cidr_block, zone, label=None):
        """zone param is ignored."""
        log.debug("Creating OpenStack Subnet with the params: "
                  "[Label: %s Network: %s Cinder Block: %s Zone: -ignored-]",
                  label, network, cidr_block)
        OpenStackSubnet.assert_valid_resource_name(label)

        network_id = (network.id if isinstance(network, OpenStackNetwork)
                      else network)
        subnet_info = {'name': label, 'network_id': network_id,
                       'cidr': cidr_block, 'ip_version': 4}
        subnet = (self.provider.neutron.create_subnet({'subnet': subnet_info})
                  .get('subnet'))
        return OpenStackSubnet(self.provider, subnet)

    def get_or_create_default(self, zone):
        """
        Subnet zone is not supported by OpenStack and is thus ignored.
        """
        try:
            sn = self.find(label=OpenStackSubnet.CB_DEFAULT_SUBNET_LABEL)
            if sn:
                return sn[0]
            # No default; create one
            net = self.provider.networking.networks.create(
                label=OpenStackNetwork.CB_DEFAULT_NETWORK_LABEL,
                cidr_block='10.0.0.0/16')
            sn = net.create_subnet(
                label=OpenStackSubnet.CB_DEFAULT_SUBNET_LABEL,
                cidr_block='10.0.0.0/24')
            router = self.provider.networking.routers.create(
                network=net, label=OpenStackRouter.CB_DEFAULT_ROUTER_LABEL)
            router.attach_subnet(sn)
            gteway = net.gateways.get_or_create_inet_gateway()
            router.attach_gateway(gteway)
            return sn
        except NeutronClientException:
            return None

    def delete(self, subnet):
        log.debug("Deleting subnet: %s", subnet)
        subnet_id = (subnet.id if isinstance(subnet, OpenStackSubnet)
                     else subnet)
        self.provider.neutron.delete_subnet(subnet_id)
        # Adhere to the interface docs
        if subnet_id not in self:
            return True
        return False


class OpenStackRouterService(BaseRouterService):

    def __init__(self, provider):
        super(OpenStackRouterService, self).__init__(provider)

    def get(self, router_id):
        log.debug("Getting OpenStack Router with the id: %s", router_id)
        router = (r for r in self if r.id == router_id)
        return next(router, None)

    def list(self, limit=None, marker=None):
        routers = self.provider.neutron.list_routers().get('routers')
        os_routers = [OpenStackRouter(self.provider, r) for r in routers]
        return ClientPagedResultList(self.provider, os_routers, limit=limit,
                                     marker=marker)

    def find(self, **kwargs):
        obj_list = self
        filters = ['label']
        matches = cb_helpers.generic_find(filters, kwargs, obj_list)
        return ClientPagedResultList(self._provider, list(matches))

    def create(self, network, label=None):
        """
        ``network`` is not used by OpenStack.

        However, the API seems to indicate it is a (required) param?!
        https://developer.openstack.org/api-ref/networking/v2/
            ?expanded=delete-router-detail,create-router-detail#create-router
        """
        log.debug("Creating OpenStack Router with the label: %s", label)
        OpenStackRouter.assert_valid_resource_name(label)

        body = {'router': {'name': label}} if label else None
        router = self.provider.neutron.create_router(body)
        return OpenStackRouter(self.provider, router.get('router'))<|MERGE_RESOLUTION|>--- conflicted
+++ resolved
@@ -441,12 +441,8 @@
         Creates a new snapshot of a given volume.
         """
         log.debug("Creating a new snapshot of the %s volume.", label)
-<<<<<<< HEAD
-        OpenStackSnapshot.assert_valid_resource_label(label)
+        OpenStackSnapshot.assert_valid_resource_name(label)
         name = OpenStackSnapshot._generate_name_from_label(label)
-=======
-        OpenStackSnapshot.assert_valid_resource_name(label)
->>>>>>> c501bb8b
 
         volume_id = (volume.id if isinstance(volume, OpenStackVolume)
                      else volume)
