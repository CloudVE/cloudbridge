--- conflicted
+++ resolved
@@ -16,11 +16,8 @@
 
 from .types import OpenStackInstance
 from .types import OpenStackInstanceType
-<<<<<<< HEAD
 from .types import OpenStackMachineImage
-=======
 from .types import OpenStackRegion
->>>>>>> b866cb8d
 
 
 class OpenStackSecurityService(SecurityService):
@@ -127,14 +124,6 @@
                                                         )
         return OpenStackInstance(self.provider, os_instance)
 
-<<<<<<< HEAD
-    def get_instance(self, id):
-        """
-        Returns an instance given its id.
-        """
-        os_instance = self.provider.nova.servers.get(id)
-        return OpenStackInstance(self.provider, os_instance)
-=======
     def list_instances(self):
         """
         List all instances.
@@ -150,4 +139,10 @@
         # value requires Admin priviledges
         regions = self.provider.nova.availability_zones.list(detailed=False)
         return [OpenStackRegion(self.provider, region) for region in regions]
->>>>>>> b866cb8d
+
+    def get_instance(self, id):
+        """
+        Returns an instance given its id.
+        """
+        os_instance = self.provider.nova.servers.get(id)
+        return OpenStackInstance(self.provider, os_instance)