dist: trusty
language: python
os:
  - linux
#  - osx
<<<<<<< HEAD
env:
  - TOX_ENV=py27-aws
  - TOX_ENV=py27-openstack
  - TOX_ENV=py27-azure
  - TOX_ENV=py36-aws
  - TOX_ENV=py36-openstack
  - TOX_ENV=py36-azure
  - TOX_ENV=pypy-aws
  - TOX_ENV=pypy-openstack
=======
>>>>>>> fe67ae50
matrix:
  fast_finish: true
  allow_failures:
    - os: osx
  include:
    - python: 2.7
      env: TOX_ENV=py27-aws
    - python: 2.7
      env: TOX_ENV=py27-openstack
    - python: 3.6
      env: TOX_ENV=py36-aws
    - python: 3.6
      env: TOX_ENV=py36-openstack
    - python: pypy-5.3.1
      env: TOX_ENV=pypy-aws
    - python: pypy-5.3.1
      env: TOX_ENV=pypy-openstack
before_install:
    - |
      case "$TRAVIS_EVENT_TYPE" in
        push|pull_request)
           # Check whether we need to run a test for this provider
           DOCS_REGEX='(\.rst$)|(^(docs))/'
           FILES_IN_CHANGESET="`git diff --name-only $TRAVIS_COMMIT_RANGE`"
           echo "$FILES_IN_CHANGESET" | grep -qvE "$DOCS_REGEX" || {
              echo "Only docs were updated. Stopping build process."
              exit
           }
           echo "$FILES_IN_CHANGESET" | grep -qvE "$DOCS_REGEX|(^(cloudbridge/cloud/providers))" || {
              echo "Only docs and providers were updated. Checking whether this provider was changed."
              # Extract env and provider from $TOXENV into $PYENV and $PROVIDER respectively
              IFS=- read PYENV PROVIDER <<< "$TOX_ENV"
              echo "$FILES_IN_CHANGESET" | grep -qE "^(cloudbridge/cloud/providers/$PROVIDER)" && {
                 echo "This provider was affected by this changeset. Running tests."
              } || {
                 echo "This provider was not affected by this changeset. Stopping build process."
                 exit
              }
           }
           ;;
        *)
           echo "Build triggered through API or CRON job. Running regardless of changes"
           ;;
      esac
install:
    - pip install tox
    - pip install coveralls
    - pip install codecov
script:
<<<<<<< HEAD
  - travis_wait 110 tox -e $TOX_ENV
after_success:
  - coveralls
=======
    - tox -e $TOX_ENV
after_success:
    - |
      case "$TRAVIS_EVENT_TYPE" in
        push|pull_request)
           # Don't run coverage if tests or cloudbridge interface was not affected
           DOCS_REGEX='(\.rst$)|(^(docs))/'
           FILES_IN_CHANGESET="`git diff --name-only $TRAVIS_COMMIT_RANGE`"
           echo "$FILES_IN_CHANGESET" | grep -qvE "$DOCS_REGEX|(^(cloudbridge/cloud/providers))" && {
              coveralls &
              codecov &
              wait
           } || {
              echo "Only docs and providers were updated. Not running coverage."
           }
           ;;
        *)
           echo "Build triggered through API or CRON job. Running regardless of changes"
           ;;
      esac
>>>>>>> fe67ae50
<|MERGE_RESOLUTION|>--- conflicted
+++ resolved
@@ -3,18 +3,6 @@
 os:
   - linux
 #  - osx
-<<<<<<< HEAD
-env:
-  - TOX_ENV=py27-aws
-  - TOX_ENV=py27-openstack
-  - TOX_ENV=py27-azure
-  - TOX_ENV=py36-aws
-  - TOX_ENV=py36-openstack
-  - TOX_ENV=py36-azure
-  - TOX_ENV=pypy-aws
-  - TOX_ENV=pypy-openstack
-=======
->>>>>>> fe67ae50
 matrix:
   fast_finish: true
   allow_failures:
@@ -23,13 +11,19 @@
     - python: 2.7
       env: TOX_ENV=py27-aws
     - python: 2.7
+      env: TOX_ENV=py27-azure
+    - python: 2.7
       env: TOX_ENV=py27-openstack
     - python: 3.6
       env: TOX_ENV=py36-aws
     - python: 3.6
+      env: TOX_ENV=py36-azure
+    - python: 3.6
       env: TOX_ENV=py36-openstack
     - python: pypy-5.3.1
       env: TOX_ENV=pypy-aws
+    - python: pypy-5.3.1
+      env: TOX_ENV=pypy-azure
     - python: pypy-5.3.1
       env: TOX_ENV=pypy-openstack
 before_install:
@@ -64,11 +58,6 @@
     - pip install coveralls
     - pip install codecov
 script:
-<<<<<<< HEAD
-  - travis_wait 110 tox -e $TOX_ENV
-after_success:
-  - coveralls
-=======
     - tox -e $TOX_ENV
 after_success:
     - |
@@ -89,4 +78,3 @@
            echo "Build triggered through API or CRON job. Running regardless of changes"
            ;;
       esac
->>>>>>> fe67ae50
