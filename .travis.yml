--- conflicted
+++ resolved
@@ -9,11 +9,6 @@
     - os: osx
   include:
     - python: 2.7
-<<<<<<< HEAD
-      env: TOX_ENV=py27-azure
-    - python: 3.6
-      env: TOX_ENV=py36-azure
-=======
       env: TOX_ENV=py27-aws
     - python: 2.7
       env: TOX_ENV=py27-azure
@@ -31,7 +26,6 @@
       env: TOX_ENV=pypy-azure
     - python: pypy-5.3.1
       env: TOX_ENV=pypy-openstack
->>>>>>> 09e7de89
 before_install:
     - |
       case "$TRAVIS_EVENT_TYPE" in
@@ -64,7 +58,7 @@
     - pip install coveralls
     - pip install codecov
 script:
-    - travis_wait 110 tox -e $TOX_ENV
+    - tox -e $TOX_ENV
 after_success:
     - |
       case "$TRAVIS_EVENT_TYPE" in
